--- conflicted
+++ resolved
@@ -109,15 +109,9 @@
         }
 
         assertBusy(() -> {
-<<<<<<< HEAD
-            assertThat(nettyA.getPing().getSuccessfulPings(), greaterThan(100L));
-            assertThat(nettyB.getPing().getSuccessfulPings(), greaterThan(100L));
-        });
-=======
                 assertThat(nettyA.getPing().getSuccessfulPings(), greaterThan(100L));
                 assertThat(nettyB.getPing().getSuccessfulPings(), greaterThan(100L));
             });
->>>>>>> 8bbedf5f
         assertThat(nettyA.getPing().getFailedPings(), equalTo(0L));
         assertThat(nettyB.getPing().getFailedPings(), equalTo(0L));
 
