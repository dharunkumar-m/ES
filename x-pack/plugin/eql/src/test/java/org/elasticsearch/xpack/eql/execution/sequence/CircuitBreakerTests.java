--- conflicted
+++ resolved
@@ -132,31 +132,7 @@
 
     public void testCircuitBreakerTumblingWindow() {
         QueryClient client = new TestQueryClient();
-<<<<<<< HEAD
-        List<SequenceCriterion> criteria = new ArrayList<>(stages);
-
-        for (int i = 0; i < stages; i++) {
-            final int j = i;
-            criteria.add(
-                new SequenceCriterion(
-                    i,
-                    new BoxedQueryRequest(
-                        () -> SearchSourceBuilder.searchSource().size(10).query(matchAllQuery()).terminateAfter(j),
-                        "@timestamp",
-                        emptyList(),
-                        emptySet()
-                    ),
-                    keyExtractors,
-                    tsExtractor,
-                    null,
-                    implicitTbExtractor,
-                    false
-                )
-            );
-        }
-=======
-        List<Criterion<BoxedQueryRequest>> criteria = buildCriteria(stages);
->>>>>>> 63f1ab5a
+        List<SequenceCriterion> criteria = buildCriteria(stages);
 
         SequenceMatcher matcher = new SequenceMatcher(stages, false, TimeValue.MINUS_ONE, null, CIRCUIT_BREAKER);
         TumblingWindow window = new TumblingWindow(client, criteria, null, matcher);
@@ -226,78 +202,8 @@
             ESMockClient esClient = esClientSupplier.apply(service.getBreaker(CIRCUIT_BREAKER_NAME), searchRequestsExpectedCount);
         ) {
             CircuitBreaker eqlCircuitBreaker = service.getBreaker(CIRCUIT_BREAKER_NAME);
-<<<<<<< HEAD
-            EqlConfiguration eqlConfiguration = new EqlConfiguration(
-                new String[] { "test" },
-                org.elasticsearch.xpack.ql.util.DateUtils.UTC,
-                "nobody",
-                "cluster",
-                null,
-                emptyMap(),
-                null,
-                TimeValue.timeValueSeconds(30),
-                null,
-                123,
-                "",
-                new TaskId("test", 123),
-                new EqlSearchTask(
-                    randomLong(),
-                    "transport",
-                    EqlSearchAction.NAME,
-                    "",
-                    null,
-                    emptyMap(),
-                    emptyMap(),
-                    new AsyncExecutionId("", new TaskId(randomAlphaOfLength(10), 1)),
-                    TimeValue.timeValueDays(5)
-                ),
-                x -> Collections.emptySet()
-            );
-            IndexResolver indexResolver = new IndexResolver(
-                esClient,
-                "cluster",
-                DefaultDataTypeRegistry.INSTANCE,
-                () -> { return emptySet(); }
-            );
-            EqlSession eqlSession = new EqlSession(
-                esClient,
-                eqlConfiguration,
-                indexResolver,
-                new PreAnalyzer(),
-                new PostAnalyzer(),
-                new EqlFunctionRegistry(),
-                new Verifier(new Metrics()),
-                new Optimizer(),
-                new Planner(),
-                eqlCircuitBreaker
-            );
-            QueryClient eqlClient = new PITAwareQueryClient(eqlSession);
-            List<SequenceCriterion> criteria = new ArrayList<>(sequenceFiltersCount);
-
-            for (int i = 0; i < sequenceFiltersCount; i++) {
-                final int j = i;
-                criteria.add(
-                    new SequenceCriterion(
-                        i,
-                        new BoxedQueryRequest(
-                            () -> SearchSourceBuilder.searchSource().size(10).query(matchAllQuery()).terminateAfter(j),
-                            "@timestamp",
-                            emptyList(),
-                            emptySet()
-                        ),
-                        keyExtractors,
-                        tsExtractor,
-                        null,
-                        implicitTbExtractor,
-                        false
-                    )
-                );
-            }
-
-=======
             QueryClient eqlClient = buildQueryClient(esClient, eqlCircuitBreaker);
-            List<Criterion<BoxedQueryRequest>> criteria = buildCriteria(sequenceFiltersCount);
->>>>>>> 63f1ab5a
+            List<SequenceCriterion> criteria = buildCriteria(sequenceFiltersCount);
             SequenceMatcher matcher = new SequenceMatcher(sequenceFiltersCount, false, TimeValue.MINUS_ONE, null, eqlCircuitBreaker);
             TumblingWindow window = new TumblingWindow(eqlClient, criteria, null, matcher);
             window.execute(wrap(p -> {}, ex -> {}));
@@ -326,7 +232,7 @@
         ) {
             CircuitBreaker eqlCircuitBreaker = service.getBreaker(CIRCUIT_BREAKER_NAME);
             QueryClient eqlClient = buildQueryClient(esClient, eqlCircuitBreaker);
-            List<Criterion<BoxedQueryRequest>> criteria = buildCriteria(sequenceFiltersCount);
+            List<SequenceCriterion> criteria = buildCriteria(sequenceFiltersCount);
 
             SequenceMatcher matcher = new SequenceMatcher(sequenceFiltersCount, false, TimeValue.MINUS_ONE, null, eqlCircuitBreaker);
             TumblingWindow window = new TumblingWindow(eqlClient, criteria, null, matcher);
@@ -347,12 +253,13 @@
         return eqlBreakerSettings;
     }
 
-    private List<Criterion<BoxedQueryRequest>> buildCriteria(int sequenceFiltersCount) {
-        List<Criterion<BoxedQueryRequest>> criteria = new ArrayList<>(sequenceFiltersCount);
-        for (int i = 0; i < sequenceFiltersCount; i++) {
+    private List<SequenceCriterion> buildCriteria(int sequenceFiltersCount) {
+        List<SequenceCriterion> criteria = new ArrayList<>(stages);
+
+        for (int i = 0; i < stages; i++) {
             final int j = i;
             criteria.add(
-                new Criterion<>(
+                new SequenceCriterion(
                     i,
                     new BoxedQueryRequest(
                         () -> SearchSourceBuilder.searchSource().size(10).query(matchAllQuery()).terminateAfter(j),
