[glossary]
[[glossary]]
= Glossary of terms

[glossary]
[[glossary-analysis]] analysis ::

Analysis is the process of converting <<glossary-text,full text>> to
<<glossary-term,terms>>. Depending on which analyzer is used, these phrases:
`FOO BAR`, `Foo-Bar`, `foo,bar` will probably all result in the
terms `foo` and `bar`. These terms are what is actually stored in
the index.
+
A full text query (not a <<glossary-term,term>> query) for `FoO:bAR` will
also be analyzed to the terms `foo`,`bar` and will thus match the
terms stored in the index.
+
It is this process of analysis (both at index time and at search time)
that allows elasticsearch to perform full text queries.
+
Also see <<glossary-text,text>> and <<glossary-term,term>>.

[[glossary-cluster]] cluster ::

A cluster consists of one or more <<glossary-node,nodes>> which share the
same cluster name. Each cluster has a single master node which is
chosen automatically by the cluster and which can be replaced if the
current master node fails.

[[glossary-document]] document ::

A document is a JSON document which is stored in elasticsearch. It is
like a row in a table in a relational database. Each document is
stored in an <<glossary-index,index>> and has a <<glossary-type,type>> and an
<<glossary-id,id>>.
+
A document is a JSON object (also known in other languages as a hash /
hashmap / associative array) which contains zero or more
<<glossary-field,fields>>, or key-value pairs.
+
The original JSON document that is indexed will be stored in the
<<glossary-source_field,`_source` field>>, which is returned by default when
getting or searching for a document.

[[glossary-id]] id ::

<<<<<<< HEAD
The ID of a <<glossary-document,document>> identifies a document. The
`index/type/id` of a document must be unique. If no ID is provided,
then it will be auto-generated. (also see <<glossary-routing,routing>>)
=======
  The ID of a <<glossary-document,document>> identifies a document. The
  `index/id` of a document must be unique. If no ID is provided,
  then it will be auto-generated. (also see <<glossary-routing,routing>>)
>>>>>>> 8bbedf5f

[[glossary-field]] field ::

A <<glossary-document,document>> contains a list of fields, or key-value
pairs. The value can be a simple (scalar) value (eg a string, integer,
date), or a nested structure like an array or an object. A field is
similar to a column in a table in a relational database.
+
The <<glossary-mapping,mapping>> for each field has a field _type_ (not to
be confused with document <<glossary-type,type>>) which indicates the type
of data that can be stored in that field, eg `integer`, `string`,
`object`. The mapping also allows you to define (amongst other things)
how the value for a field should be analyzed.

[[glossary-index]] index ::

<<<<<<< HEAD
An index is like a _table_ in a relational database. It has a
<<glossary-mapping,mapping>> which defines the <<glossary-field,fields>> in the index,
which are grouped by multiple <<glossary-type,type>>.
+
An index is a logical namespace which maps to one or more
<<glossary-primary-shard,primary shards>> and can have zero or more
<<glossary-replica-shard,replica shards>>.

[[glossary-mapping]] mapping ::

A mapping is like a _schema definition_ in a relational database. Each
<<glossary-index,index>> has a mapping, which defines each <<glossary-type,type>>
within the index, plus a number of index-wide settings.
+
A mapping can either be defined explicitly, or it will be generated
automatically when a document is indexed.
=======
  An index is like a _table_ in a relational database. It has a
  <<glossary-mapping,mapping>> which contains a <<glossary-type,type>>,
  which contains the <<glossary-field,fields>> in the index.
  +
  An index is a logical namespace which maps to one or more
  <<glossary-primary-shard,primary shards>> and can have zero or more
  <<glossary-replica-shard,replica shards>>.

[[glossary-mapping]] mapping ::

  A mapping is like a _schema definition_ in a relational database. Each
  <<glossary-index,index>> has a mapping, which defines a <<glossary-type,type>>,
  plus a number of index-wide settings.
  +
  A mapping can either be defined explicitly, or it will be generated
  automatically when a document is indexed.
>>>>>>> 8bbedf5f

[[glossary-node]] node ::

A node is a running instance of elasticsearch which belongs to a
<<glossary-cluster,cluster>>. Multiple nodes can be started on a single
server for testing purposes, but usually you should have one node per
server.
+
At startup, a node will use unicast to discover an existing cluster with
the same cluster name and will try to join that cluster.

[[glossary-primary-shard]] primary shard ::

Each document is stored in a single primary <<glossary-shard,shard>>. When
you index a document, it is indexed first on the primary shard, then
on all <<glossary-replica-shard,replicas>> of the primary shard.
+
By default, an <<glossary-index,index>> has 5 primary shards. You can
specify fewer or more primary shards to scale the number of
<<glossary-document,documents>> that your index can handle.
+
You cannot change the number of primary shards in an index, once the
index is created.
+
See also <<glossary-routing,routing>>

[[glossary-replica-shard]] replica shard ::

Each <<glossary-primary-shard,primary shard>> can have zero or more
replicas. A replica is a copy of the primary shard, and has two
purposes:
+
1.  increase failover: a replica shard can be promoted to a primary
shard if the primary fails
2.  increase performance: get and search requests can be handled by
primary or replica shards.
+
By default, each primary shard has one replica, but the number of
replicas can be changed dynamically on an existing index. A replica
shard will never be started on the same node as its primary shard.

[[glossary-routing]] routing ::

When you index a document, it is stored on a single
<<glossary-primary-shard,primary shard>>. That shard is chosen by hashing
the `routing` value. By default, the `routing` value is derived from
the ID of the document or, if the document has a specified parent
document, from the ID of the parent document (to ensure that child and
parent documents are stored on the same shard).
+
This value can be overridden by specifying a `routing` value at index
time, or a <<mapping-routing-field,routing
field>> in the <<glossary-mapping,mapping>>.

[[glossary-shard]] shard ::

A shard is a single Lucene instance. It is a low-level “worker” unit
which is managed automatically by elasticsearch. An index is a logical
namespace which points to <<glossary-primary-shard,primary>> and
<<glossary-replica-shard,replica>> shards.
+
Other than defining the number of primary and replica shards that an
index should have, you never need to refer to shards directly.
Instead, your code should deal only with an index.
+
Elasticsearch distributes shards amongst all <<glossary-node,nodes>> in the
<<glossary-cluster,cluster>>, and can move shards automatically from one
node to another in the case of node failure, or the addition of new
nodes.

[[glossary-source_field]] source field ::

By default, the JSON document that you index will be stored in the
`_source` field and will be returned by all get and search requests.
This allows you access to the original object directly from search
results, rather than requiring a second step to retrieve the object
from an ID.

[[glossary-term]] term ::

A term is an exact value that is indexed in elasticsearch. The terms
`foo`, `Foo`, `FOO` are NOT equivalent. Terms (i.e. exact values) can
be searched for using _term_ queries. +
See also <<glossary-text,text>> and <<glossary-analysis,analysis>>.

[[glossary-text]] text ::

Text (or full text) is ordinary unstructured text, such as this
paragraph. By default, text will be <<glossary-analysis,analyzed>> into
<<glossary-term,terms>>, which is what is actually stored in the index.
+
Text <<glossary-field,fields>> need to be analyzed at index time in order to
be searchable as full text, and keywords in full text queries must be
analyzed at search time to produce (and search for) the same terms
that were generated at index time.
+
See also <<glossary-term,term>> and <<glossary-analysis,analysis>>.

[[glossary-type]] type ::

<<<<<<< HEAD
A type represents the _type_ of document, e.g. an `email`, a `user`, or a `tweet`.
The search API can filter documents by type.
An <<glossary-index,index>> can contain multiple types, and each type has a
list of <<glossary-field,fields>> that can be specified for
<<glossary-document,documents>> of that type.  Fields with the same
name in different types in the same index must have the same <<glossary-mapping,mapping>>
(which defines how each field in the document is indexed and made searchable).
=======
  A type used to represent the _type_ of document, e.g. an `email`, a `user`, or a `tweet`.
  Types are deprecated and are in the process of being removed.  See <<removal-of-types>>.
>>>>>>> 8bbedf5f
<|MERGE_RESOLUTION|>--- conflicted
+++ resolved
@@ -5,88 +5,64 @@
 [glossary]
 [[glossary-analysis]] analysis ::
 
-Analysis is the process of converting <<glossary-text,full text>> to
-<<glossary-term,terms>>. Depending on which analyzer is used, these phrases:
-`FOO BAR`, `Foo-Bar`, `foo,bar` will probably all result in the
-terms `foo` and `bar`. These terms are what is actually stored in
-the index.
-+
-A full text query (not a <<glossary-term,term>> query) for `FoO:bAR` will
-also be analyzed to the terms `foo`,`bar` and will thus match the
-terms stored in the index.
-+
-It is this process of analysis (both at index time and at search time)
-that allows elasticsearch to perform full text queries.
-+
-Also see <<glossary-text,text>> and <<glossary-term,term>>.
+  Analysis is the process of converting <<glossary-text,full text>> to
+  <<glossary-term,terms>>. Depending on which analyzer is used, these phrases:
+  `FOO BAR`, `Foo-Bar`, `foo,bar` will probably all result in the
+  terms `foo` and `bar`. These terms are what is actually stored in
+  the index.
+  +
+  A full text query (not a <<glossary-term,term>> query) for `FoO:bAR` will
+  also be analyzed to the terms `foo`,`bar` and will thus match the
+  terms stored in the index.
+  +
+  It is this process of analysis (both at index time and at search time)
+  that allows elasticsearch to perform full text queries.
+  +
+  Also see <<glossary-text,text>> and <<glossary-term,term>>.
 
 [[glossary-cluster]] cluster ::
 
-A cluster consists of one or more <<glossary-node,nodes>> which share the
-same cluster name. Each cluster has a single master node which is
-chosen automatically by the cluster and which can be replaced if the
-current master node fails.
+  A cluster consists of one or more <<glossary-node,nodes>> which share the
+  same cluster name. Each cluster has a single master node which is
+  chosen automatically by the cluster and which can be replaced if the
+  current master node fails.
 
 [[glossary-document]] document ::
 
-A document is a JSON document which is stored in elasticsearch. It is
-like a row in a table in a relational database. Each document is
-stored in an <<glossary-index,index>> and has a <<glossary-type,type>> and an
-<<glossary-id,id>>.
-+
-A document is a JSON object (also known in other languages as a hash /
-hashmap / associative array) which contains zero or more
-<<glossary-field,fields>>, or key-value pairs.
-+
-The original JSON document that is indexed will be stored in the
-<<glossary-source_field,`_source` field>>, which is returned by default when
-getting or searching for a document.
+  A document is a JSON document which is stored in elasticsearch. It is
+  like a row in a table in a relational database. Each document is
+  stored in an <<glossary-index,index>> and has a <<glossary-type,type>> and an
+  <<glossary-id,id>>.
+  +
+  A document is a JSON object (also known in other languages as a hash /
+  hashmap / associative array) which contains zero or more
+  <<glossary-field,fields>>, or key-value pairs.
+  +
+  The original JSON document that is indexed will be stored in the
+  <<glossary-source_field,`_source` field>>, which is returned by default when
+  getting or searching for a document.
 
 [[glossary-id]] id ::
 
-<<<<<<< HEAD
-The ID of a <<glossary-document,document>> identifies a document. The
-`index/type/id` of a document must be unique. If no ID is provided,
-then it will be auto-generated. (also see <<glossary-routing,routing>>)
-=======
   The ID of a <<glossary-document,document>> identifies a document. The
   `index/id` of a document must be unique. If no ID is provided,
   then it will be auto-generated. (also see <<glossary-routing,routing>>)
->>>>>>> 8bbedf5f
 
 [[glossary-field]] field ::
 
-A <<glossary-document,document>> contains a list of fields, or key-value
-pairs. The value can be a simple (scalar) value (eg a string, integer,
-date), or a nested structure like an array or an object. A field is
-similar to a column in a table in a relational database.
-+
-The <<glossary-mapping,mapping>> for each field has a field _type_ (not to
-be confused with document <<glossary-type,type>>) which indicates the type
-of data that can be stored in that field, eg `integer`, `string`,
-`object`. The mapping also allows you to define (amongst other things)
-how the value for a field should be analyzed.
+  A <<glossary-document,document>> contains a list of fields, or key-value
+  pairs. The value can be a simple (scalar) value (eg a string, integer,
+  date), or a nested structure like an array or an object. A field is
+  similar to a column in a table in a relational database.
+  +
+  The <<glossary-mapping,mapping>> for each field has a field _type_ (not to
+  be confused with document <<glossary-type,type>>) which indicates the type
+  of data that can be stored in that field, eg `integer`, `string`,
+  `object`. The mapping also allows you to define (amongst other things)
+  how the value for a field should be analyzed.
 
 [[glossary-index]] index ::
 
-<<<<<<< HEAD
-An index is like a _table_ in a relational database. It has a
-<<glossary-mapping,mapping>> which defines the <<glossary-field,fields>> in the index,
-which are grouped by multiple <<glossary-type,type>>.
-+
-An index is a logical namespace which maps to one or more
-<<glossary-primary-shard,primary shards>> and can have zero or more
-<<glossary-replica-shard,replica shards>>.
-
-[[glossary-mapping]] mapping ::
-
-A mapping is like a _schema definition_ in a relational database. Each
-<<glossary-index,index>> has a mapping, which defines each <<glossary-type,type>>
-within the index, plus a number of index-wide settings.
-+
-A mapping can either be defined explicitly, or it will be generated
-automatically when a document is indexed.
-=======
   An index is like a _table_ in a relational database. It has a
   <<glossary-mapping,mapping>> which contains a <<glossary-type,type>>,
   which contains the <<glossary-field,fields>> in the index.
@@ -103,116 +79,105 @@
   +
   A mapping can either be defined explicitly, or it will be generated
   automatically when a document is indexed.
->>>>>>> 8bbedf5f
 
 [[glossary-node]] node ::
 
-A node is a running instance of elasticsearch which belongs to a
-<<glossary-cluster,cluster>>. Multiple nodes can be started on a single
-server for testing purposes, but usually you should have one node per
-server.
-+
-At startup, a node will use unicast to discover an existing cluster with
-the same cluster name and will try to join that cluster.
+  A node is a running instance of elasticsearch which belongs to a
+  <<glossary-cluster,cluster>>. Multiple nodes can be started on a single
+  server for testing purposes, but usually you should have one node per
+  server.
+  +
+  At startup, a node will use unicast to discover an existing cluster with
+  the same cluster name and will try to join that cluster.
 
-[[glossary-primary-shard]] primary shard ::
+ [[glossary-primary-shard]] primary shard ::
 
-Each document is stored in a single primary <<glossary-shard,shard>>. When
-you index a document, it is indexed first on the primary shard, then
-on all <<glossary-replica-shard,replicas>> of the primary shard.
-+
-By default, an <<glossary-index,index>> has 5 primary shards. You can
-specify fewer or more primary shards to scale the number of
-<<glossary-document,documents>> that your index can handle.
-+
-You cannot change the number of primary shards in an index, once the
-index is created.
-+
-See also <<glossary-routing,routing>>
+  Each document is stored in a single primary <<glossary-shard,shard>>. When
+  you index a document, it is indexed first on the primary shard, then
+  on all <<glossary-replica-shard,replicas>> of the primary shard.
+  +
+  By default, an <<glossary-index,index>> has 5 primary shards. You can
+  specify fewer or more primary shards to scale the number of
+  <<glossary-document,documents>> that your index can handle.
+  +
+  You cannot change the number of primary shards in an index, once the
+  index is created.
+  +
+  See also <<glossary-routing,routing>>
 
-[[glossary-replica-shard]] replica shard ::
+ [[glossary-replica-shard]] replica shard ::
 
-Each <<glossary-primary-shard,primary shard>> can have zero or more
-replicas. A replica is a copy of the primary shard, and has two
-purposes:
-+
-1.  increase failover: a replica shard can be promoted to a primary
-shard if the primary fails
-2.  increase performance: get and search requests can be handled by
-primary or replica shards.
-+
-By default, each primary shard has one replica, but the number of
-replicas can be changed dynamically on an existing index. A replica
-shard will never be started on the same node as its primary shard.
+  Each <<glossary-primary-shard,primary shard>> can have zero or more
+  replicas. A replica is a copy of the primary shard, and has two
+  purposes:
+  +
+  1.  increase failover: a replica shard can be promoted to a primary
+  shard if the primary fails
+  2.  increase performance: get and search requests can be handled by
+  primary or replica shards.
+  +
+  By default, each primary shard has one replica, but the number of
+  replicas can be changed dynamically on an existing index. A replica
+  shard will never be started on the same node as its primary shard.
 
 [[glossary-routing]] routing ::
 
-When you index a document, it is stored on a single
-<<glossary-primary-shard,primary shard>>. That shard is chosen by hashing
-the `routing` value. By default, the `routing` value is derived from
-the ID of the document or, if the document has a specified parent
-document, from the ID of the parent document (to ensure that child and
-parent documents are stored on the same shard).
-+
-This value can be overridden by specifying a `routing` value at index
-time, or a <<mapping-routing-field,routing
-field>> in the <<glossary-mapping,mapping>>.
+  When you index a document, it is stored on a single
+  <<glossary-primary-shard,primary shard>>. That shard is chosen by hashing
+  the `routing` value. By default, the `routing` value is derived from
+  the ID of the document or, if the document has a specified parent
+  document, from the ID of the parent document (to ensure that child and
+  parent documents are stored on the same shard).
+  +
+  This value can be overridden by specifying a `routing` value at index
+  time, or a <<mapping-routing-field,routing
+  field>> in the <<glossary-mapping,mapping>>.
 
 [[glossary-shard]] shard ::
 
-A shard is a single Lucene instance. It is a low-level “worker” unit
-which is managed automatically by elasticsearch. An index is a logical
-namespace which points to <<glossary-primary-shard,primary>> and
-<<glossary-replica-shard,replica>> shards.
-+
-Other than defining the number of primary and replica shards that an
-index should have, you never need to refer to shards directly.
-Instead, your code should deal only with an index.
-+
-Elasticsearch distributes shards amongst all <<glossary-node,nodes>> in the
-<<glossary-cluster,cluster>>, and can move shards automatically from one
-node to another in the case of node failure, or the addition of new
-nodes.
+  A shard is a single Lucene instance. It is a low-level “worker” unit
+  which is managed automatically by elasticsearch. An index is a logical
+  namespace which points to <<glossary-primary-shard,primary>> and
+  <<glossary-replica-shard,replica>> shards.
+  +
+  Other than defining the number of primary and replica shards that an
+  index should have, you never need to refer to shards directly.
+  Instead, your code should deal only with an index.
+  +
+  Elasticsearch distributes shards amongst all <<glossary-node,nodes>> in the
+  <<glossary-cluster,cluster>>, and can move shards automatically from one
+  node to another in the case of node failure, or the addition of new
+  nodes.
 
-[[glossary-source_field]] source field ::
+ [[glossary-source_field]] source field ::
 
-By default, the JSON document that you index will be stored in the
-`_source` field and will be returned by all get and search requests.
-This allows you access to the original object directly from search
-results, rather than requiring a second step to retrieve the object
-from an ID.
+  By default, the JSON document that you index will be stored in the
+  `_source` field and will be returned by all get and search requests.
+  This allows you access to the original object directly from search
+  results, rather than requiring a second step to retrieve the object
+  from an ID.
 
 [[glossary-term]] term ::
 
-A term is an exact value that is indexed in elasticsearch. The terms
-`foo`, `Foo`, `FOO` are NOT equivalent. Terms (i.e. exact values) can
-be searched for using _term_ queries. +
-See also <<glossary-text,text>> and <<glossary-analysis,analysis>>.
+  A term is an exact value that is indexed in elasticsearch. The terms
+  `foo`, `Foo`, `FOO` are NOT equivalent. Terms (i.e. exact values) can
+  be searched for using _term_ queries. +
+   See also <<glossary-text,text>> and <<glossary-analysis,analysis>>.
 
 [[glossary-text]] text ::
 
-Text (or full text) is ordinary unstructured text, such as this
-paragraph. By default, text will be <<glossary-analysis,analyzed>> into
-<<glossary-term,terms>>, which is what is actually stored in the index.
-+
-Text <<glossary-field,fields>> need to be analyzed at index time in order to
-be searchable as full text, and keywords in full text queries must be
-analyzed at search time to produce (and search for) the same terms
-that were generated at index time.
-+
-See also <<glossary-term,term>> and <<glossary-analysis,analysis>>.
+  Text (or full text) is ordinary unstructured text, such as this
+  paragraph. By default, text will be <<glossary-analysis,analyzed>> into
+  <<glossary-term,terms>>, which is what is actually stored in the index.
+  +
+  Text <<glossary-field,fields>> need to be analyzed at index time in order to
+  be searchable as full text, and keywords in full text queries must be
+  analyzed at search time to produce (and search for) the same terms
+  that were generated at index time.
+  +
+  See also <<glossary-term,term>> and <<glossary-analysis,analysis>>.
 
 [[glossary-type]] type ::
 
-<<<<<<< HEAD
-A type represents the _type_ of document, e.g. an `email`, a `user`, or a `tweet`.
-The search API can filter documents by type.
-An <<glossary-index,index>> can contain multiple types, and each type has a
-list of <<glossary-field,fields>> that can be specified for
-<<glossary-document,documents>> of that type.  Fields with the same
-name in different types in the same index must have the same <<glossary-mapping,mapping>>
-(which defines how each field in the document is indexed and made searchable).
-=======
   A type used to represent the _type_ of document, e.g. an `email`, a `user`, or a `tweet`.
   Types are deprecated and are in the process of being removed.  See <<removal-of-types>>.
->>>>>>> 8bbedf5f
