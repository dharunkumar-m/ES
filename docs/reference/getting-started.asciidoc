[[getting-started]]
= Getting Started

[partintro]
--

Elasticsearch is a highly scalable open-source full-text search and analytics engine. It allows you to store, search, and analyze big volumes of data quickly and in near real time. It is generally used as the underlying engine/technology that powers applications that have complex search features and requirements.

Here are a few sample use-cases that Elasticsearch could be used for:

* You run an online web store where you allow your customers to search for products that you sell. In this case, you can use Elasticsearch to store your entire product catalog and inventory and provide search and autocomplete suggestions for them.
* You want to collect log or transaction data and you want to analyze and mine this data to look for trends, statistics, summarizations, or anomalies. In this case, you can use Logstash (part of the Elasticsearch/Logstash/Kibana stack) to collect, aggregate, and parse your data, and then have Logstash feed this data into Elasticsearch. Once the data is in Elasticsearch, you can run searches and aggregations to mine any information that is of interest to you.
* You run a price alerting platform which allows price-savvy customers to specify a rule like "I am interested in buying a specific electronic gadget and I want to be notified if the price of gadget falls below $X from any vendor within the next month". In this case you can scrape vendor prices, push them into Elasticsearch and use its reverse-search (Percolator) capability to match price movements against customer queries and eventually push the alerts out to the customer once matches are found.
* You have analytics/business-intelligence needs and want to quickly investigate, analyze, visualize, and ask ad-hoc questions on a lot of data (think millions or billions of records). In this case, you can use Elasticsearch to store your data and then use Kibana (part of the Elasticsearch/Logstash/Kibana stack) to build custom dashboards that can visualize aspects of your data that are important to you. Additionally, you can use the Elasticsearch aggregations functionality to perform complex business intelligence queries against your data.

For the rest of this tutorial, you will be guided through the process of getting Elasticsearch up and running, taking a peek inside it, and performing basic operations like indexing, searching, and modifying your data. At the end of this tutorial, you should have a good idea of what Elasticsearch is, how it works, and hopefully be inspired to see how you can use it to either build sophisticated search applications or to mine intelligence from your data.
--

== Basic Concepts

There are a few concepts that are core to Elasticsearch. Understanding these concepts from the outset will tremendously help ease the learning process.

[float]
=== Near Realtime (NRT)

Elasticsearch is a near real time search platform. What this means is there is a slight latency (normally one second) from the time you index a document until the time it becomes searchable.

[float]
=== Cluster

A cluster is a collection of one or more nodes (servers) that together holds your entire data and provides federated indexing and search capabilities across all nodes. A cluster is identified by a unique name which by default is "elasticsearch". This name is important because a node can only be part of a cluster if the node is set up to join the cluster by its name.

Make sure that you don't reuse the same cluster names in different
environments, otherwise you might end up with nodes joining the wrong cluster.
For instance you could use `logging-dev`, `logging-stage`, and `logging-prod`
for the development, staging, and production clusters.

Note that it is valid and perfectly fine to have a cluster with only a single node in it. Furthermore, you may also have multiple independent clusters each with its own unique cluster name.

[float]
=== Node

A node is a single server that is part of your cluster, stores your data, and participates in the cluster's indexing and search
capabilities. Just like a cluster, a node is identified by a name which by default is a random Universally Unique IDentifier (UUID) that is assigned to the node at startup. You can define any node name you want if you do not want the default.  This name is important for administration purposes where you want to identify which servers in your network correspond to which nodes in your Elasticsearch cluster.

A node can be configured to join a specific cluster by the cluster name. By default, each node is set up to join a cluster named `elasticsearch` which means that if you start up a number of nodes on your network and--assuming they can discover each other--they will all automatically form and join a single cluster named `elasticsearch`.

In a single cluster, you can have as many nodes as you want. Furthermore, if there are no other Elasticsearch nodes currently running on your network, starting a single node will by default form a new single-node cluster named `elasticsearch`.

[sect2]
[float]
=== Index

An index is a collection of documents that have somewhat similar characteristics. For example, you can have an index for customer data, another index for a product catalog, and yet another index for order data. An index is identified by a name (that must be all lowercase) and this name is used to refer to the index when performing indexing, search, update, and delete operations against the documents in it.

In a single cluster, you can define as many indexes as you want.

[float]
=== Type

Within an index, you can define one or more types. A type is a logical category/partition of your index whose semantics is completely up to you. In general, a type is defined for documents that have a set of common fields. For example, let's assume you run a blogging platform and store all your data in a single index. In this index, you may define a type for user data, another type for blog data, and yet another type for comments data.

[float]
=== Document

A document is a basic unit of information that can be indexed. For example, you can have a document for a single customer, another document for a single product, and yet another for a single order. This document is expressed in http://json.org/[JSON] (JavaScript Object Notation) which is an ubiquitous internet data interchange format.

Within an index/type, you can store as many documents as you want. Note that although a document physically resides in an index, a document actually must be indexed/assigned to a type inside an index.

[[getting-started-shards-and-replicas]]
[float]
=== Shards & Replicas

An index can potentially store a large amount of data that can exceed the hardware limits of a single node. For example, a single index of a billion documents taking up 1TB of disk space may not fit on the disk of a single node or may be too slow to serve search requests from a single node alone.

To solve this problem, Elasticsearch provides the ability to subdivide your index into multiple pieces called shards. When you create an index, you can simply define the number of shards that you want. Each shard is in itself a fully-functional and independent "index" that can be hosted on any node in the cluster.

Sharding is important for two primary reasons:

* It allows you to horizontally split/scale your content volume
* It allows you to distribute and parallelize operations across shards (potentially on multiple nodes) thus increasing performance/throughput


The mechanics of how a shard is distributed and also how its documents are aggregated back into search requests are completely managed by Elasticsearch and is transparent to you as the user.

In a network/cloud environment where failures can be expected anytime, it is very useful and highly recommended to have a failover mechanism in case a shard/node somehow goes offline or disappears for whatever reason. To this end, Elasticsearch allows you to make one or more copies of your index's shards into what are called replica shards, or replicas for short.

Replication is important for two primary reasons:

* It provides high availability in case a shard/node fails. For this reason, it is important to note that a replica shard is never allocated on the same node as the original/primary shard that it was copied from.
* It allows you to scale out your search volume/throughput since searches can be executed on all replicas in parallel.


To summarize, each index can be split into multiple shards. An index can also be replicated zero (meaning no replicas) or more times. Once replicated, each index will have primary shards (the original shards that were replicated from) and replica shards (the copies of the primary shards).
The number of shards and replicas can be defined per index at the time the index is created. After the index is created, you may change the number of replicas dynamically anytime but you cannot change the number of shards after-the-fact.

By default, each index in Elasticsearch is allocated 5 primary shards and 1 replica which means that if you have at least two nodes in your cluster, your index will have 5 primary shards and another 5 replica shards (1 complete replica) for a total of 10 shards per index.

NOTE: Each Elasticsearch shard is a Lucene index.  There is a maximum number of documents you can have in a single Lucene index.  As of https://issues.apache.org/jira/browse/LUCENE-5843[`LUCENE-5843`], the limit is `2,147,483,519` (= Integer.MAX_VALUE - 128) documents.
You can monitor shard sizes using the {ref}/cat-shards.html[`_cat/shards`] API.

With that out of the way, let's get started with the fun part...

== Installation

Elasticsearch requires at least Java 8. Specifically as of this writing, it is recommended that you use the Oracle JDK version {jdk}. Java installation varies from platform to platform so we won't go into those details here. Oracle's recommended installation documentation can be found on http://docs.oracle.com/javase/8/docs/technotes/guides/install/install_overview.html[Oracle's website]. Suffice to say, before you install Elasticsearch, please check your Java version first by running (and then install/upgrade accordingly if needed):

[source,sh]
--------------------------------------------------
java -version
echo $JAVA_HOME
--------------------------------------------------

Once we have Java set up, we can then download and run Elasticsearch. The binaries are available from http://www.elastic.co/downloads[`www.elastic.co/downloads`] along with all the releases that have been made in the past. For each release, you have a choice among a `zip` or `tar` archive, a `DEB` or `RPM` package, or a Windows `MSI` installation package.

[float]
=== Installation example with tar

For simplicity, let's use the {ref}/zip-targz.html[tar] file.

Let's download the Elasticsearch {version} tar as follows:

["source","sh",subs="attributes,callouts"]
--------------------------------------------------
curl -L -O https://artifacts.elastic.co/downloads/elasticsearch/elasticsearch-{version}.tar.gz
--------------------------------------------------
// NOTCONSOLE

Then extract it as follows:

["source","sh",subs="attributes,callouts"]
--------------------------------------------------
tar -xvf elasticsearch-{version}.tar.gz
--------------------------------------------------

It will then create a bunch of files and folders in your current directory. We then go into the bin directory as follows:

["source","sh",subs="attributes,callouts"]
--------------------------------------------------
cd elasticsearch-{version}/bin
--------------------------------------------------

And now we are ready to start our node and single cluster:

[source,sh]
--------------------------------------------------
./elasticsearch
--------------------------------------------------

[float]
<<<<<<< HEAD
=======
=== Installation with Homebrew

On macOS, Elasticsearch can also be installed via https://brew.sh[Homebrew]:

["source","sh"]
--------------------------------------------------
brew install elasticsearch
--------------------------------------------------

[float]
>>>>>>> 8bbedf5f
=== Installation example with MSI Windows Installer

For Windows users, we recommend using the {ref}/windows.html[MSI Installer package]. The package contains a graphical user interface (GUI) that guides you through the installation process.

First, download the Elasticsearch {version} MSI from
https://artifacts.elastic.co/downloads/elasticsearch/elasticsearch-{version}.msi.

Then double-click the downloaded file to launch the GUI. Within the first screen, select the deployment directories:

[[getting-started-msi-installer-locations]]
image::images/msi_installer/msi_installer_locations.png[]

Then select whether to install as a service or start Elasticsearch manually as needed.
To align with the tar example, choose not to install as a service:

[[getting-started-msi-installer-service]]
image::images/msi_installer/msi_installer_no_service.png[]

For configuration, simply leave the default values:

[[getting-started-msi-installer-configuration]]
image::images/msi_installer/msi_installer_configuration.png[]

Again, to align with the tar example, uncheck all plugins to not install any plugins:

[[getting-started-msi-installer-plugins]]
image::images/msi_installer/msi_installer_plugins.png[]

After clicking the install button, Elasticsearch will be installed:

[[getting-started-msi-installer-success]]
image::images/msi_installer/msi_installer_success.png[]

By default, Elasticsearch will be installed at `%PROGRAMFILES%\Elastic\Elasticsearch`. Navigate here and go into the bin directory as follows:

**with Command Prompt:**

[source,sh]
--------------------------------------------------
cd %PROGRAMFILES%\Elastic\Elasticsearch\bin
--------------------------------------------------

**with PowerShell:**

[source,powershell]
--------------------------------------------------
cd $env:PROGRAMFILES\Elastic\Elasticsearch\bin
--------------------------------------------------

And now we are ready to start our node and single cluster:

[source,sh]
--------------------------------------------------
.\elasticsearch.exe
--------------------------------------------------

[float]
=== Successfully running node

If everything goes well with installation, you should see a bunch of messages that look like below:

["source","sh",subs="attributes,callouts"]
--------------------------------------------------
[2016-09-16T14:17:51,251][INFO ][o.e.n.Node               ] [] initializing ...
[2016-09-16T14:17:51,329][INFO ][o.e.e.NodeEnvironment    ] [6-bjhwl] using [1] data paths, mounts [[/ (/dev/sda1)]], net usable_space [317.7gb], net total_space [453.6gb], spins? [no], types [ext4]
[2016-09-16T14:17:51,330][INFO ][o.e.e.NodeEnvironment    ] [6-bjhwl] heap size [1.9gb], compressed ordinary object pointers [true]
[2016-09-16T14:17:51,333][INFO ][o.e.n.Node               ] [6-bjhwl] node name [6-bjhwl] derived from node ID; set [node.name] to override
[2016-09-16T14:17:51,334][INFO ][o.e.n.Node               ] [6-bjhwl] version[{version}], pid[21261], build[f5daa16/2016-09-16T09:12:24.346Z], OS[Linux/4.4.0-36-generic/amd64], JVM[Oracle Corporation/Java HotSpot(TM) 64-Bit Server VM/1.8.0_60/25.60-b23]
[2016-09-16T14:17:51,967][INFO ][o.e.p.PluginsService     ] [6-bjhwl] loaded module [aggs-matrix-stats]
[2016-09-16T14:17:51,967][INFO ][o.e.p.PluginsService     ] [6-bjhwl] loaded module [ingest-common]
[2016-09-16T14:17:51,967][INFO ][o.e.p.PluginsService     ] [6-bjhwl] loaded module [lang-expression]
[2016-09-16T14:17:51,967][INFO ][o.e.p.PluginsService     ] [6-bjhwl] loaded module [lang-groovy]
[2016-09-16T14:17:51,967][INFO ][o.e.p.PluginsService     ] [6-bjhwl] loaded module [lang-mustache]
[2016-09-16T14:17:51,967][INFO ][o.e.p.PluginsService     ] [6-bjhwl] loaded module [lang-painless]
[2016-09-16T14:17:51,967][INFO ][o.e.p.PluginsService     ] [6-bjhwl] loaded module [percolator]
[2016-09-16T14:17:51,968][INFO ][o.e.p.PluginsService     ] [6-bjhwl] loaded module [reindex]
[2016-09-16T14:17:51,968][INFO ][o.e.p.PluginsService     ] [6-bjhwl] loaded module [transport-netty3]
[2016-09-16T14:17:51,968][INFO ][o.e.p.PluginsService     ] [6-bjhwl] loaded module [transport-netty4]
[2016-09-16T14:17:51,968][INFO ][o.e.p.PluginsService     ] [6-bjhwl] loaded plugin [mapper-murmur3]
[2016-09-16T14:17:53,521][INFO ][o.e.n.Node               ] [6-bjhwl] initialized
[2016-09-16T14:17:53,521][INFO ][o.e.n.Node               ] [6-bjhwl] starting ...
[2016-09-16T14:17:53,671][INFO ][o.e.t.TransportService   ] [6-bjhwl] publish_address {192.168.8.112:9300}, bound_addresses {{192.168.8.112:9300}
[2016-09-16T14:17:53,676][WARN ][o.e.b.BootstrapCheck     ] [6-bjhwl] max virtual memory areas vm.max_map_count [65530] likely too low, increase to at least [262144]
[2016-09-16T14:17:56,718][INFO ][o.e.c.s.ClusterService   ] [6-bjhwl] new_master {6-bjhwl}{6-bjhwl4TkajjoD2oEipnQ}{8m3SNKoFR6yQl1I0JUfPig}{192.168.8.112}{192.168.8.112:9300}, reason: zen-disco-elected-as-master ([0] nodes joined)
[2016-09-16T14:17:56,731][INFO ][o.e.h.HttpServer         ] [6-bjhwl] publish_address {192.168.8.112:9200}, bound_addresses {[::1]:9200}, {192.168.8.112:9200}
[2016-09-16T14:17:56,732][INFO ][o.e.g.GatewayService     ] [6-bjhwl] recovered [0] indices into cluster_state
[2016-09-16T14:17:56,748][INFO ][o.e.n.Node               ] [6-bjhwl] started
--------------------------------------------------

Without going too much into detail, we can see that our node named "6-bjhwl" (which will be a different set of characters in your case) has started and elected itself as a master in a single cluster. Don't worry yet at the moment what master means. The main thing that is important here is that we have started one node within one cluster.

As mentioned previously, we can override either the cluster or node name. This can be done from the command line when starting Elasticsearch as follows:

[source,sh]
--------------------------------------------------
./elasticsearch -Ecluster.name=my_cluster_name -Enode.name=my_node_name
--------------------------------------------------

Also note the line marked http with information about the HTTP address (`192.168.8.112`) and port (`9200`) that our node is reachable from. By default, Elasticsearch uses port `9200` to provide access to its REST API. This port is configurable if necessary.

== Exploring Your Cluster

[float]
=== The REST API

Now that we have our node (and cluster) up and running, the next step is to understand how to communicate with it. Fortunately, Elasticsearch provides a very comprehensive and powerful REST API that you can use to interact with your cluster. Among the few things that can be done with the API are as follows:

* Check your cluster, node, and index health, status, and statistics
* Administer your cluster, node, and index data and metadata
* Perform CRUD (Create, Read, Update, and Delete) and search operations against your indexes
* Execute advanced search operations such as paging, sorting, filtering, scripting, aggregations, and many others

=== Cluster Health

Let's start with a basic health check, which we can use to see how our cluster is doing. We'll be using curl to do this but you can use any tool that allows you to make HTTP/REST calls. Let's assume that we are still on the same node where we started Elasticsearch on and open another command shell window.

To check the cluster health, we will be using the {ref}/cat.html[`_cat` API]. You can
run the command below in {kibana-ref}/console-kibana.html[Kibana's Console]
by clicking "VIEW IN CONSOLE" or with `curl` by clicking the "COPY AS CURL"
link below and pasting it into a terminal.

[source,js]
--------------------------------------------------
GET /_cat/health?v
--------------------------------------------------
// CONSOLE

And the response:

[source,txt]
--------------------------------------------------
epoch      timestamp cluster       status node.total node.data shards pri relo init unassign pending_tasks max_task_wait_time active_shards_percent
1475247709 17:01:49  elasticsearch green           1         1      0   0    0    0        0             0                  -                100.0%
--------------------------------------------------
// TESTRESPONSE[s/1475247709 17:01:49  elasticsearch/\\d+ \\d+:\\d+:\\d+ docs_integTestCluster/]
// TESTRESPONSE[s/0             0                  -/0             \\d+                  -/]
// TESTRESPONSE[_cat]

We can see that our cluster named "elasticsearch" is up with a green status.

Whenever we ask for the cluster health, we either get green, yellow, or red.

    * Green - everything is good (cluster is fully functional)
    * Yellow - all data is available but some replicas are not yet allocated (cluster is fully functional)
    * Red - some data is not available for whatever reason (cluster is partially functional)

**Note:** When a cluster is red, it will continue to serve search requests from the available shards but you will likely need to fix it ASAP since there are unassigned shards.

Also from the above response, we can see a total of 1 node and that we have 0 shards since we have no data in it yet. Note that since we are using the default cluster name (elasticsearch) and since Elasticsearch uses unicast network discovery by default to find other nodes on the same machine, it is possible that you could accidentally start up more than one node on your computer and have them all join a single cluster. In this scenario, you may see more than 1 node in the above response.

We can also get a list of nodes in our cluster as follows:

[source,js]
--------------------------------------------------
GET /_cat/nodes?v
--------------------------------------------------
// CONSOLE

And the response:

[source,txt]
--------------------------------------------------
ip        heap.percent ram.percent cpu load_1m load_5m load_15m node.role master name
127.0.0.1           10           5   5    4.46                        mdi      *      PB2SGZY
--------------------------------------------------
// TESTRESPONSE[s/10           5   5    4.46/\\d+ \\d+ \\d+ (\\d+\\.\\d+)? (\\d+\\.\\d+)? (\\d+\.\\d+)?/]
// TESTRESPONSE[s/[*]/[*]/ s/PB2SGZY/.+/ _cat]

Here, we can see our one node named "PB2SGZY", which is the single node that is currently in our cluster.

=== List All Indices

Now let's take a peek at our indices:

[source,js]
--------------------------------------------------
GET /_cat/indices?v
--------------------------------------------------
// CONSOLE

And the response:

[source,txt]
--------------------------------------------------
health status index uuid pri rep docs.count docs.deleted store.size pri.store.size
--------------------------------------------------
// TESTRESPONSE[_cat]

Which simply means we have no indices yet in the cluster.

=== Create an Index

Now let's create an index named "customer" and then list all the indexes again:

[source,js]
--------------------------------------------------
PUT /customer?pretty
GET /_cat/indices?v
--------------------------------------------------
// CONSOLE

The first command creates the index named "customer" using the PUT verb. We simply append `pretty` to the end of the call to tell it to pretty-print the JSON response (if any).

And the response:

[source,txt]
--------------------------------------------------
health status index    uuid                   pri rep docs.count docs.deleted store.size pri.store.size
yellow open   customer 95SQ4TSUT7mWBT7VNHH67A   5   1          0            0       260b           260b
--------------------------------------------------
// TESTRESPONSE[s/95SQ4TSUT7mWBT7VNHH67A/.+/ s/260b/\\d+b/ _cat]

The results of the second command tells us that we now have 1 index named customer and it has 5 primary shards and 1 replica (the defaults) and it contains 0 documents in it.

You might also notice that the customer index has a yellow health tagged to it. Recall from our previous discussion that yellow means that some replicas are not (yet) allocated. The reason this happens for this index is because Elasticsearch by default created one replica for this index. Since we only have one node running at the moment, that one replica cannot yet be allocated (for high availability) until a later point in time when another node joins the cluster. Once that replica gets allocated onto a second node, the health status for this index will turn to green.

=== Index and Query a Document

Let's now put something into our customer index. Remember previously that in order to index a document, we must tell Elasticsearch which type in the index it should go to.

Let's index a simple customer document into the customer index, "external" type, with an ID of 1 as follows:

[source,js]
--------------------------------------------------
PUT /customer/external/1?pretty
{
  "name": "John Doe"
}
--------------------------------------------------
// CONSOLE

And the response:

[source,sh]
--------------------------------------------------
{
  "_index" : "customer",
  "_type" : "external",
  "_id" : "1",
  "_version" : 1,
  "result" : "created",
  "_shards" : {
    "total" : 2,
    "successful" : 1,
    "failed" : 0
  },
  "created" : true
}
--------------------------------------------------
// TESTRESPONSE

From the above, we can see that a new customer document was successfully created inside the customer index and the external type. The document also has an internal id of 1 which we specified at index time.

It is important to note that Elasticsearch does not require you to explicitly create an index first before you can index documents into it. In the previous example, Elasticsearch will automatically create the customer index if it didn't already exist beforehand.

Let's now retrieve that document that we just indexed:

[source,js]
--------------------------------------------------
GET /customer/external/1?pretty
--------------------------------------------------
// CONSOLE
// TEST[continued]

And the response:

[source,js]
--------------------------------------------------
{
  "_index" : "customer",
  "_type" : "external",
  "_id" : "1",
  "_version" : 1,
  "found" : true,
  "_source" : { "name": "John Doe" }
}
--------------------------------------------------
// TESTRESPONSE

Nothing out of the ordinary here other than a field, `found`, stating that we found a document with the requested ID 1 and another field, `_source`, which returns the full JSON document that we indexed from the previous step.

=== Delete an Index

Now let's delete the index that we just created and then list all the indexes again:

[source,js]
--------------------------------------------------
DELETE /customer?pretty
GET /_cat/indices?v
--------------------------------------------------
// CONSOLE
// TEST[continued]

And the response:

[source,txt]
--------------------------------------------------
health status index uuid pri rep docs.count docs.deleted store.size pri.store.size
--------------------------------------------------
// TESTRESPONSE[_cat]

Which means that the index was deleted successfully and we are now back to where we started with nothing in our cluster.

Before we move on, let's take a closer look again at some of the API commands that we have learned so far:

[source,js]
--------------------------------------------------
PUT /customer
PUT /customer/external/1
{
  "name": "John Doe"
}
GET /customer/external/1
DELETE /customer
--------------------------------------------------
// CONSOLE

If we study the above commands carefully, we can actually see a pattern of how we access data in Elasticsearch. That pattern can be summarized as follows:

[source,js]
--------------------------------------------------
<REST Verb> /<Index>/<Type>/<ID>
--------------------------------------------------
// NOTCONSOLE

This REST access pattern is so pervasive throughout all the API commands that if you can simply remember it, you will have a good head start at mastering Elasticsearch.

== Modifying Your Data

Elasticsearch provides data manipulation and search capabilities in near real time. By default, you can expect a one second delay (refresh interval) from the time you index/update/delete your data until the time that it appears in your search results. This is an important distinction from other platforms like SQL wherein data is immediately available after a transaction is completed.

[float]
[[indexing-replacing-documents]]
=== Indexing/Replacing Documents

We've previously seen how we can index a single document. Let's recall that command again:

[source,js]
--------------------------------------------------
PUT /customer/external/1?pretty
{
  "name": "John Doe"
}
--------------------------------------------------
// CONSOLE

Again, the above will index the specified document into the customer index, external type, with the ID of 1. If we then executed the above command again with a different (or same) document, Elasticsearch will replace (i.e. reindex) a new document on top of the existing one with the ID of 1:

[source,js]
--------------------------------------------------
PUT /customer/external/1?pretty
{
  "name": "Jane Doe"
}
--------------------------------------------------
// CONSOLE
// TEST[continued]

The above changes the name of the document with the ID of 1 from "John Doe" to "Jane Doe". If, on the other hand, we use a different ID, a new document will be indexed and the existing document(s) already in the index remains untouched.

[source,js]
--------------------------------------------------
PUT /customer/external/2?pretty
{
  "name": "Jane Doe"
}
--------------------------------------------------
// CONSOLE
// TEST[continued]

The above indexes a new document with an ID of 2.

When indexing, the ID part is optional. If not specified, Elasticsearch will generate a random ID and then use it to index the document. The actual ID Elasticsearch generates (or whatever we specified explicitly in the previous examples) is returned as part of the index API call.

This example shows how to index a document without an explicit ID:

[source,js]
--------------------------------------------------
POST /customer/external?pretty
{
  "name": "Jane Doe"
}
--------------------------------------------------
// CONSOLE
// TEST[continued]

Note that in the above case, we are using the `POST` verb instead of PUT since we didn't specify an ID.

=== Updating Documents

In addition to being able to index and replace documents, we can also update documents. Note though that Elasticsearch does not actually do in-place updates under the hood. Whenever we do an update, Elasticsearch deletes the old document and then indexes a new document with the update applied to it in one shot.

This example shows how to update our previous document (ID of 1) by changing the name field to "Jane Doe":

[source,js]
--------------------------------------------------
POST /customer/external/1/_update?pretty
{
  "doc": { "name": "Jane Doe" }
}
--------------------------------------------------
// CONSOLE
// TEST[continued]

This example shows how to update our previous document (ID of 1) by changing the name field to "Jane Doe" and at the same time add an age field to it:

[source,js]
--------------------------------------------------
POST /customer/external/1/_update?pretty
{
  "doc": { "name": "Jane Doe", "age": 20 }
}
--------------------------------------------------
// CONSOLE
// TEST[continued]

Updates can also be performed by using simple scripts. This example uses a script to increment the age by 5:

[source,js]
--------------------------------------------------
POST /customer/external/1/_update?pretty
{
  "script" : "ctx._source.age += 5"
}
--------------------------------------------------
// CONSOLE
// TEST[continued]

In the above example, `ctx._source` refers to the current source document that is about to be updated.

Note that as of this writing, updates can only be performed on a single document at a time. In the future, Elasticsearch might provide the ability to update multiple documents given a query condition (like an `SQL UPDATE-WHERE` statement).

=== Deleting Documents

Deleting a document is fairly straightforward. This example shows how to delete our previous customer with the ID of 2:

[source,js]
--------------------------------------------------
DELETE /customer/external/2?pretty
--------------------------------------------------
// CONSOLE
// TEST[continued]

See the {ref}/docs-delete-by-query.html[`_delete_by_query` API] to delete all documents matching a specific query.
It is worth noting that it is much more efficient to delete a whole index
instead of deleting all documents with the Delete By Query API.

=== Batch Processing

In addition to being able to index, update, and delete individual documents, Elasticsearch also provides the ability to perform any of the above operations in batches using the {ref}/docs-bulk.html[`_bulk` API]. This functionality is important in that it provides a very efficient mechanism to do multiple operations as fast as possible with as few network roundtrips as possible.

As a quick example, the following call indexes two documents (ID 1 - John Doe and ID 2 - Jane Doe) in one bulk operation:

[source,js]
--------------------------------------------------
POST /customer/external/_bulk?pretty
{"index":{"_id":"1"}}
{"name": "John Doe" }
{"index":{"_id":"2"}}
{"name": "Jane Doe" }
--------------------------------------------------
// CONSOLE

This example updates the first document (ID of 1) and then deletes the second document (ID of 2) in one bulk operation:

[source,sh]
--------------------------------------------------
POST /customer/external/_bulk?pretty
{"update":{"_id":"1"}}
{"doc": { "name": "John Doe becomes Jane Doe" } }
{"delete":{"_id":"2"}}
--------------------------------------------------
// CONSOLE
// TEST[continued]

Note above that for the delete action, there is no corresponding source document after it since deletes only require the ID of the document to be deleted.

The Bulk API does not fail due to failures in one of the actions. If a single action fails for whatever reason, it will continue to process the remainder of the actions after it. When the bulk API returns, it will provide a status for each action (in the same order it was sent in) so that you can check if a specific action failed or not.

== Exploring Your Data

[float]
=== Sample Dataset

Now that we've gotten a glimpse of the basics, let's try to work on a more realistic dataset. I've prepared a sample of fictitious JSON documents of customer bank account information. Each document has the following schema:

[source,js]
--------------------------------------------------
{
    "account_number": 0,
    "balance": 16623,
    "firstname": "Bradshaw",
    "lastname": "Mckenzie",
    "age": 29,
    "gender": "F",
    "address": "244 Columbus Place",
    "employer": "Euron",
    "email": "bradshawmckenzie@euron.com",
    "city": "Hobucken",
    "state": "CO"
}
--------------------------------------------------
// NOTCONSOLE

For the curious, this data was generated using http://www.json-generator.com/[`www.json-generator.com/`], so please ignore the actual values and semantics of the data as these are all randomly generated.

[float]
=== Loading the Sample Dataset

You can download the sample dataset (accounts.json) from https://github.com/elastic/elasticsearch/blob/master/docs/src/test/resources/accounts.json?raw=true[here]. Extract it to our current directory and let's load it into our cluster as follows:

[source,sh]
--------------------------------------------------
curl -H "Content-Type: application/json" -XPOST 'localhost:9200/bank/account/_bulk?pretty&refresh' --data-binary "@accounts.json"
curl 'localhost:9200/_cat/indices?v'
--------------------------------------------------
// NOTCONSOLE

////
This replicates the above in a document-testing friendly way but isn't visible
in the docs:

[source,js]
--------------------------------------------------
GET /_cat/indices?v
--------------------------------------------------
// CONSOLE
// TEST[setup:bank]
////

And the response:

[source,js]
--------------------------------------------------
health status index uuid                   pri rep docs.count docs.deleted store.size pri.store.size
yellow open   bank  l7sSYV2cQXmu6_4rJWVIww   5   1       1000            0    128.6kb        128.6kb
--------------------------------------------------
// TESTRESPONSE[s/128.6kb/\\d+(\\.\\d+)?[mk]?b/]
// TESTRESPONSE[s/l7sSYV2cQXmu6_4rJWVIww/.+/ _cat]

Which means that we just successfully bulk indexed 1000 documents into the bank index (under the account type).

=== The Search API

Now let's start with some simple searches. There are two basic ways to run searches: one is by sending search parameters through the {ref}/search-uri-request.html[REST request URI] and the other by sending them through the {ref}/search-request-body.html[REST request body]. The request body method allows you to be more expressive and also to define your searches in a more readable JSON format. We'll try one example of the request URI method but for the remainder of this tutorial, we will exclusively be using the request body method.

The REST API for search is accessible from the `_search` endpoint. This example returns all documents in the bank index:

[source,js]
--------------------------------------------------
GET /bank/_search?q=*&sort=account_number:asc&pretty
--------------------------------------------------
// CONSOLE
// TEST[continued]

Let's first dissect the search call. We are searching (`_search` endpoint) in the bank index, and the `q=*` parameter instructs Elasticsearch to match all documents in the index. The `sort=account_number:asc` parameter indicates to sort the results using the `account_number` field of each document in an ascending order. The `pretty` parameter, again, just tells Elasticsearch to return pretty-printed JSON results.

And the response (partially shown):

[source,js]
--------------------------------------------------
{
  "took" : 63,
  "timed_out" : false,
  "_shards" : {
    "total" : 5,
    "successful" : 5,
    "skipped" : 0,
    "failed" : 0
  },
  "hits" : {
    "total" : 1000,
    "max_score" : null,
    "hits" : [ {
      "_index" : "bank",
      "_type" : "account",
      "_id" : "0",
      "sort": [0],
      "_score" : null,
      "_source" : {"account_number":0,"balance":16623,"firstname":"Bradshaw","lastname":"Mckenzie","age":29,"gender":"F","address":"244 Columbus Place","employer":"Euron","email":"bradshawmckenzie@euron.com","city":"Hobucken","state":"CO"}
    }, {
      "_index" : "bank",
      "_type" : "account",
      "_id" : "1",
      "sort": [1],
      "_score" : null,
      "_source" : {"account_number":1,"balance":39225,"firstname":"Amber","lastname":"Duke","age":32,"gender":"M","address":"880 Holmes Lane","employer":"Pyrami","email":"amberduke@pyrami.com","city":"Brogan","state":"IL"}
    }, ...
    ]
  }
}
--------------------------------------------------
// TESTRESPONSE[s/"took" : 63/"took" : $body.took/]
// TESTRESPONSE[s/\.\.\./$body.hits.hits.2, $body.hits.hits.3, $body.hits.hits.4, $body.hits.hits.5, $body.hits.hits.6, $body.hits.hits.7, $body.hits.hits.8, $body.hits.hits.9/]

As for the response, we see the following parts:

* `took` – time in milliseconds for Elasticsearch to execute the search
* `timed_out` – tells us if the search timed out or not
* `_shards` – tells us how many shards were searched, as well as a count of the successful/failed searched shards
* `hits` – search results
* `hits.total` – total number of documents matching our search criteria
* `hits.hits` – actual array of search results (defaults to first 10 documents)
* `hits.sort` - sort key for results (missing if sorting by score)
* `hits._score` and `max_score` - ignore these fields for now

Here is the same exact search above using the alternative request body method:

[source,js]
--------------------------------------------------
GET /bank/_search
{
  "query": { "match_all": {} },
  "sort": [
    { "account_number": "asc" }
  ]
}
--------------------------------------------------
// CONSOLE
// TEST[continued]

The difference here is that instead of passing `q=*` in the URI, we POST a JSON-style query request body to the `_search` API. We'll discuss this JSON query in the next section.

////
Hidden response just so we can assert that it is indeed the same but don't have
to clutter the docs with it:

[source,js]
--------------------------------------------------
{
  "took" : 63,
  "timed_out" : false,
  "_shards" : {
    "total" : 5,
    "successful" : 5,
    "skipped" : 0,
    "failed" : 0
  },
  "hits" : {
    "total" : 1000,
    "max_score": null,
    "hits" : [ {
      "_index" : "bank",
      "_type" : "account",
      "_id" : "0",
      "sort": [0],
      "_score": null,
      "_source" : {"account_number":0,"balance":16623,"firstname":"Bradshaw","lastname":"Mckenzie","age":29,"gender":"F","address":"244 Columbus Place","employer":"Euron","email":"bradshawmckenzie@euron.com","city":"Hobucken","state":"CO"}
    }, {
      "_index" : "bank",
      "_type" : "account",
      "_id" : "1",
      "sort": [1],
      "_score": null,
      "_source" : {"account_number":1,"balance":39225,"firstname":"Amber","lastname":"Duke","age":32,"gender":"M","address":"880 Holmes Lane","employer":"Pyrami","email":"amberduke@pyrami.com","city":"Brogan","state":"IL"}
    }, ...
    ]
  }
}
--------------------------------------------------
// TESTRESPONSE[s/"took" : 63/"took" : $body.took/]
// TESTRESPONSE[s/\.\.\./$body.hits.hits.2, $body.hits.hits.3, $body.hits.hits.4, $body.hits.hits.5, $body.hits.hits.6, $body.hits.hits.7, $body.hits.hits.8, $body.hits.hits.9/]

////

It is important to understand that once you get your search results back, Elasticsearch is completely done with the request and does not maintain any kind of server-side resources or open cursors into your results. This is in stark contrast to many other platforms such as SQL wherein you may initially get a partial subset of your query results up-front and then you have to continuously go back to the server if you want to fetch (or page through) the rest of the results using some kind of stateful server-side cursor.

=== Introducing the Query Language

Elasticsearch provides a JSON-style domain-specific language that you can use to execute queries. This is referred to as the {ref}/query-dsl.html[Query DSL]. The query language is quite comprehensive and can be intimidating at first glance but the best way to actually learn it is to start with a few basic examples.

Going back to our last example, we executed this query:

[source,js]
--------------------------------------------------
GET /bank/_search
{
  "query": { "match_all": {} }
}
--------------------------------------------------
// CONSOLE
// TEST[continued]

Dissecting the above, the `query` part tells us what our query definition is and the `match_all` part is simply the type of query that we want to run. The `match_all` query is simply a search for all documents in the specified index.

In addition to the `query` parameter, we also can pass other parameters to
influence the search results. In the example in the section above we passed in
`sort`, here we pass in `size`:

[source,js]
--------------------------------------------------
GET /bank/_search
{
  "query": { "match_all": {} },
  "size": 1
}
--------------------------------------------------
// CONSOLE
// TEST[continued]

Note that if `size` is not specified, it defaults to 10.

This example does a `match_all` and returns documents 11 through 20:

[source,js]
--------------------------------------------------
GET /bank/_search
{
  "query": { "match_all": {} },
  "from": 10,
  "size": 10
}
--------------------------------------------------
// CONSOLE
// TEST[continued]

The `from` parameter (0-based) specifies which document index to start from and the `size` parameter specifies how many documents to return starting at the from parameter. This feature is useful when implementing paging of search results. Note that if `from` is not specified, it defaults to 0.

This example does a `match_all` and sorts the results by account balance in descending order and returns the top 10 (default size) documents.

[source,js]
--------------------------------------------------
GET /bank/_search
{
  "query": { "match_all": {} },
  "sort": { "balance": { "order": "desc" } }
}
--------------------------------------------------
// CONSOLE
// TEST[continued]

=== Executing Searches

Now that we have seen a few of the basic search parameters, let's dig in some more into the Query DSL. Let's first take a look at the returned document fields. By default, the full JSON document is returned as part of all searches. This is referred to as the source (`_source` field in the search hits). If we don't want the entire source document returned, we have the ability to request only a few fields from within source to be returned.

This example shows how to return two fields, `account_number` and `balance` (inside of `_source`), from the search:

[source,js]
--------------------------------------------------
GET /bank/_search
{
  "query": { "match_all": {} },
  "_source": ["account_number", "balance"]
}
--------------------------------------------------
// CONSOLE
// TEST[continued]

Note that the above example simply reduces the `_source` field. It will still only return one field named `_source` but within it, only the fields `account_number` and `balance` are included.

If you come from a SQL background, the above is somewhat similar in concept to the `SQL SELECT FROM` field list.

Now let's move on to the query part. Previously, we've seen how the `match_all` query is used to match all documents. Let's now introduce a new query called the {ref}/query-dsl-match-query.html[`match` query], which can be thought of as a basic fielded search query (i.e. a search done against a specific field or set of fields).

This example returns the account numbered 20:

[source,js]
--------------------------------------------------
GET /bank/_search
{
  "query": { "match": { "account_number": 20 } }
}
--------------------------------------------------
// CONSOLE
// TEST[continued]

This example returns all accounts containing the term "mill" in the address:

[source,js]
--------------------------------------------------
GET /bank/_search
{
  "query": { "match": { "address": "mill" } }
}
--------------------------------------------------
// CONSOLE
// TEST[continued]

This example returns all accounts containing the term "mill" or "lane" in the address:

[source,js]
--------------------------------------------------
GET /bank/_search
{
  "query": { "match": { "address": "mill lane" } }
}
--------------------------------------------------
// CONSOLE
// TEST[continued]

This example is a variant of `match` (`match_phrase`) that returns all accounts containing the phrase "mill lane" in the address:

[source,js]
--------------------------------------------------
GET /bank/_search
{
  "query": { "match_phrase": { "address": "mill lane" } }
}
--------------------------------------------------
// CONSOLE
// TEST[continued]

Let's now introduce the {ref}/query-dsl-bool-query.html[`bool` query]. The `bool` query allows us to compose smaller queries into bigger queries using boolean logic.

This example composes two `match` queries and returns all accounts containing "mill" and "lane" in the address:

[source,js]
--------------------------------------------------
GET /bank/_search
{
  "query": {
    "bool": {
      "must": [
        { "match": { "address": "mill" } },
        { "match": { "address": "lane" } }
      ]
    }
  }
}
--------------------------------------------------
// CONSOLE
// TEST[continued]

In the above example, the `bool must` clause specifies all the queries that must be true for a document to be considered a match.

In contrast, this example composes two `match` queries and returns all accounts containing "mill" or "lane" in the address:

[source,js]
--------------------------------------------------
GET /bank/_search
{
  "query": {
    "bool": {
      "should": [
        { "match": { "address": "mill" } },
        { "match": { "address": "lane" } }
      ]
    }
  }
}
--------------------------------------------------
// CONSOLE
// TEST[continued]

In the above example, the `bool should` clause specifies a list of queries either of which must be true for a document to be considered a match.

This example composes two `match` queries and returns all accounts that contain neither "mill" nor "lane" in the address:

[source,js]
--------------------------------------------------
GET /bank/_search
{
  "query": {
    "bool": {
      "must_not": [
        { "match": { "address": "mill" } },
        { "match": { "address": "lane" } }
      ]
    }
  }
}
--------------------------------------------------
// CONSOLE
// TEST[continued]

In the above example, the `bool must_not` clause specifies a list of queries none of which must be true for a document to be considered a match.

We can combine `must`, `should`, and `must_not` clauses simultaneously inside a `bool` query. Furthermore, we can compose `bool` queries inside any of these `bool` clauses to mimic any complex multi-level boolean logic.

This example returns all accounts of anybody who is 40 years old but doesn't live in ID(aho):

[source,js]
--------------------------------------------------
GET /bank/_search
{
  "query": {
    "bool": {
      "must": [
        { "match": { "age": "40" } }
      ],
      "must_not": [
        { "match": { "state": "ID" } }
      ]
    }
  }
}
--------------------------------------------------
// CONSOLE
// TEST[continued]

=== Executing Filters

In the previous section, we skipped over a little detail called the document score (`_score` field in the search results). The score is a numeric value that is a relative measure of how well the document matches the search query that we specified. The higher the score, the more relevant the document is, the lower the score, the less relevant the document is.

But queries do not always need to produce scores, in particular when they are only used for "filtering" the document set. Elasticsearch detects these situations and automatically optimizes query execution in order not to compute useless scores.

The {ref}/query-dsl-bool-query.html[`bool` query] that we introduced in the previous section also supports `filter` clauses which allow to use a query to restrict the documents that will be matched by other clauses, without changing how scores are computed. As an example, let's introduce the {ref}/query-dsl-range-query.html[`range` query], which allows us to filter documents by a range of values. This is generally used for numeric or date filtering.

This example uses a bool query to return all accounts with balances between 20000 and 30000, inclusive. In other words, we want to find accounts with a balance that is greater than or equal to 20000 and less than or equal to 30000.

[source,js]
--------------------------------------------------
GET /bank/_search
{
  "query": {
    "bool": {
      "must": { "match_all": {} },
      "filter": {
        "range": {
          "balance": {
            "gte": 20000,
            "lte": 30000
          }
        }
      }
    }
  }
}
--------------------------------------------------
// CONSOLE
// TEST[continued]

Dissecting the above, the bool query contains a `match_all` query (the query part) and a `range` query (the filter part). We can substitute any other queries into the query and the filter parts. In the above case, the range query makes perfect sense since documents falling into the range all match "equally", i.e., no document is more relevant than another.

In addition to the `match_all`, `match`, `bool`, and `range` queries, there are a lot of other query types that are available and we won't go into them here. Since we already have a basic understanding of how they work, it shouldn't be too difficult to apply this knowledge in learning and experimenting with the other query types.

=== Executing Aggregations

Aggregations provide the ability to group and extract statistics from your data. The easiest way to think about aggregations is by roughly equating it to the SQL GROUP BY and the SQL aggregate functions. In Elasticsearch, you have the ability to execute searches returning hits and at the same time return aggregated results separate from the hits all in one response. This is very powerful and efficient in the sense that you can run queries and multiple aggregations and get the results back of both (or either) operations in one shot avoiding network roundtrips using a concise and simplified API.

To start with, this example groups all the accounts by state, and then returns the top 10 (default) states sorted by count descending (also default):

[source,js]
--------------------------------------------------
GET /bank/_search
{
  "size": 0,
  "aggs": {
    "group_by_state": {
      "terms": {
        "field": "state.keyword"
      }
    }
  }
}
--------------------------------------------------
// CONSOLE
// TEST[continued]

In SQL, the above aggregation is similar in concept to:

[source,sh]
--------------------------------------------------
SELECT state, COUNT(*) FROM bank GROUP BY state ORDER BY COUNT(*) DESC
--------------------------------------------------

And the response (partially shown):

[source,js]
--------------------------------------------------
{
  "took": 29,
  "timed_out": false,
  "_shards": {
    "total": 5,
    "successful": 5,
    "skipped" : 0,
    "failed": 0
  },
  "hits" : {
    "total" : 1000,
    "max_score" : 0.0,
    "hits" : [ ]
  },
  "aggregations" : {
    "group_by_state" : {
      "doc_count_error_upper_bound": 20,
      "sum_other_doc_count": 770,
      "buckets" : [ {
        "key" : "ID",
        "doc_count" : 27
      }, {
        "key" : "TX",
        "doc_count" : 27
      }, {
        "key" : "AL",
        "doc_count" : 25
      }, {
        "key" : "MD",
        "doc_count" : 25
      }, {
        "key" : "TN",
        "doc_count" : 23
      }, {
        "key" : "MA",
        "doc_count" : 21
      }, {
        "key" : "NC",
        "doc_count" : 21
      }, {
        "key" : "ND",
        "doc_count" : 21
      }, {
        "key" : "ME",
        "doc_count" : 20
      }, {
        "key" : "MO",
        "doc_count" : 20
      } ]
    }
  }
}
--------------------------------------------------
// TESTRESPONSE[s/"took": 29/"took": $body.took/]

We can see that there are 27 accounts in `ID` (Idaho), followed by 27 accounts
in `TX` (Texas), followed by 25 accounts in `AL` (Alabama), and so forth.

Note that we set `size=0` to not show search hits because we only want to see the aggregation results in the response.

Building on the previous aggregation, this example calculates the average account balance by state (again only for the top 10 states sorted by count in descending order):

[source,js]
--------------------------------------------------
GET /bank/_search
{
  "size": 0,
  "aggs": {
    "group_by_state": {
      "terms": {
        "field": "state.keyword"
      },
      "aggs": {
        "average_balance": {
          "avg": {
            "field": "balance"
          }
        }
      }
    }
  }
}
--------------------------------------------------
// CONSOLE
// TEST[continued]

Notice how we nested the `average_balance` aggregation inside the `group_by_state` aggregation. This is a common pattern for all the aggregations. You can nest aggregations inside aggregations arbitrarily to extract pivoted summarizations that you require from your data.

Building on the previous aggregation, let's now sort on the average balance in descending order:

[source,js]
--------------------------------------------------
GET /bank/_search
{
  "size": 0,
  "aggs": {
    "group_by_state": {
      "terms": {
        "field": "state.keyword",
        "order": {
          "average_balance": "desc"
        }
      },
      "aggs": {
        "average_balance": {
          "avg": {
            "field": "balance"
          }
        }
      }
    }
  }
}
--------------------------------------------------
// CONSOLE
// TEST[continued]

This example demonstrates how we can group by age brackets (ages 20-29, 30-39, and 40-49), then by gender, and then finally get the average account balance, per age bracket, per gender:

[source,js]
--------------------------------------------------
GET /bank/_search
{
  "size": 0,
  "aggs": {
    "group_by_age": {
      "range": {
        "field": "age",
        "ranges": [
          {
            "from": 20,
            "to": 30
          },
          {
            "from": 30,
            "to": 40
          },
          {
            "from": 40,
            "to": 50
          }
        ]
      },
      "aggs": {
        "group_by_gender": {
          "terms": {
            "field": "gender.keyword"
          },
          "aggs": {
            "average_balance": {
              "avg": {
                "field": "balance"
              }
            }
          }
        }
      }
    }
  }
}
--------------------------------------------------
// CONSOLE
// TEST[continued]

There are many other aggregations capabilities that we won't go into detail here. The {ref}/search-aggregations.html[aggregations reference guide] is a great starting point if you want to do further experimentation.

== Conclusion

Elasticsearch is both a simple and complex product. We've so far learned the basics of what it is, how to look inside of it, and how to work with it using some of the REST APIs. Hopefully this tutorial has given you a better understanding of what Elasticsearch is and more importantly, inspired you to further experiment with the rest of its great features!<|MERGE_RESOLUTION|>--- conflicted
+++ resolved
@@ -148,8 +148,6 @@
 --------------------------------------------------
 
 [float]
-<<<<<<< HEAD
-=======
 === Installation with Homebrew
 
 On macOS, Elasticsearch can also be installed via https://brew.sh[Homebrew]:
@@ -160,7 +158,6 @@
 --------------------------------------------------
 
 [float]
->>>>>>> 8bbedf5f
 === Installation example with MSI Windows Installer
 
 For Windows users, we recommend using the {ref}/windows.html[MSI Installer package]. The package contains a graphical user interface (GUI) that guides you through the installation process.
@@ -493,7 +490,6 @@
 Elasticsearch provides data manipulation and search capabilities in near real time. By default, you can expect a one second delay (refresh interval) from the time you index/update/delete your data until the time that it appears in your search results. This is an important distinction from other platforms like SQL wherein data is immediately available after a transaction is completed.
 
 [float]
-[[indexing-replacing-documents]]
 === Indexing/Replacing Documents
 
 We've previously seen how we can index a single document. Let's recall that command again:
