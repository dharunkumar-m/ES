/*
 * Copyright Elasticsearch B.V. and/or licensed to Elasticsearch B.V. under one
 * or more contributor license agreements. Licensed under the Elastic License
 * 2.0 and the Server Side Public License, v 1; you may not use this file except
 * in compliance with, at your election, the Elastic License 2.0 or the Server
 * Side Public License, v 1.
 */

package org.elasticsearch.node;

import org.apache.logging.log4j.LogManager;
import org.apache.logging.log4j.Logger;
import org.apache.lucene.search.IndexSearcher;
import org.apache.lucene.util.Constants;
import org.apache.lucene.util.SetOnce;
import org.elasticsearch.Assertions;
import org.elasticsearch.Build;
import org.elasticsearch.ElasticsearchException;
import org.elasticsearch.ElasticsearchTimeoutException;
import org.elasticsearch.Version;
import org.elasticsearch.action.ActionModule;
import org.elasticsearch.action.ActionRequest;
import org.elasticsearch.action.ActionResponse;
import org.elasticsearch.action.ActionType;
import org.elasticsearch.action.search.SearchExecutionStatsCollector;
import org.elasticsearch.action.search.SearchPhaseController;
import org.elasticsearch.action.search.SearchTransportService;
import org.elasticsearch.action.support.TransportAction;
import org.elasticsearch.action.update.UpdateHelper;
import org.elasticsearch.bootstrap.BootstrapCheck;
import org.elasticsearch.bootstrap.BootstrapContext;
import org.elasticsearch.client.internal.Client;
import org.elasticsearch.client.internal.node.NodeClient;
import org.elasticsearch.cluster.ClusterInfoService;
import org.elasticsearch.cluster.ClusterModule;
import org.elasticsearch.cluster.ClusterName;
import org.elasticsearch.cluster.ClusterState;
import org.elasticsearch.cluster.ClusterStateObserver;
import org.elasticsearch.cluster.InternalClusterInfoService;
import org.elasticsearch.cluster.NodeConnectionsService;
import org.elasticsearch.cluster.action.index.MappingUpdatedAction;
import org.elasticsearch.cluster.coordination.CoordinationDiagnosticsService;
import org.elasticsearch.cluster.coordination.Coordinator;
import org.elasticsearch.cluster.coordination.MasterHistoryService;
import org.elasticsearch.cluster.coordination.StableMasterHealthIndicatorService;
import org.elasticsearch.cluster.desirednodes.DesiredNodesSettingsValidator;
import org.elasticsearch.cluster.metadata.IndexMetadataVerifier;
import org.elasticsearch.cluster.metadata.IndexTemplateMetadata;
import org.elasticsearch.cluster.metadata.Metadata;
import org.elasticsearch.cluster.metadata.MetadataCreateDataStreamService;
import org.elasticsearch.cluster.metadata.MetadataCreateIndexService;
import org.elasticsearch.cluster.metadata.MetadataDataStreamsService;
import org.elasticsearch.cluster.metadata.MetadataUpdateSettingsService;
import org.elasticsearch.cluster.metadata.SystemIndexMetadataUpgradeService;
import org.elasticsearch.cluster.metadata.TemplateUpgradeService;
import org.elasticsearch.cluster.node.DiscoveryNode;
import org.elasticsearch.cluster.node.DiscoveryNodeRole;
import org.elasticsearch.cluster.routing.BatchedRerouteService;
import org.elasticsearch.cluster.routing.RerouteService;
import org.elasticsearch.cluster.routing.allocation.DiskThresholdMonitor;
import org.elasticsearch.cluster.routing.allocation.ShardsAvailabilityHealthIndicatorService;
import org.elasticsearch.cluster.service.ClusterService;
import org.elasticsearch.common.StopWatch;
import org.elasticsearch.common.breaker.CircuitBreaker;
import org.elasticsearch.common.component.Lifecycle;
import org.elasticsearch.common.component.LifecycleComponent;
import org.elasticsearch.common.inject.Injector;
import org.elasticsearch.common.inject.Key;
import org.elasticsearch.common.inject.ModulesBuilder;
import org.elasticsearch.common.io.stream.NamedWriteableRegistry;
import org.elasticsearch.common.logging.DeprecationCategory;
import org.elasticsearch.common.logging.DeprecationLogger;
import org.elasticsearch.common.logging.HeaderWarning;
import org.elasticsearch.common.logging.NodeAndClusterIdStateListener;
import org.elasticsearch.common.network.NetworkAddress;
import org.elasticsearch.common.network.NetworkModule;
import org.elasticsearch.common.network.NetworkService;
import org.elasticsearch.common.settings.ClusterSettings;
import org.elasticsearch.common.settings.ConsistentSettingsService;
import org.elasticsearch.common.settings.Setting;
import org.elasticsearch.common.settings.Setting.Property;
import org.elasticsearch.common.settings.SettingUpgrader;
import org.elasticsearch.common.settings.Settings;
import org.elasticsearch.common.settings.SettingsModule;
import org.elasticsearch.common.transport.BoundTransportAddress;
import org.elasticsearch.common.transport.TransportAddress;
import org.elasticsearch.common.util.BigArrays;
import org.elasticsearch.common.util.PageCacheRecycler;
import org.elasticsearch.core.IOUtils;
import org.elasticsearch.core.PathUtils;
import org.elasticsearch.core.Releasables;
import org.elasticsearch.core.SuppressForbidden;
import org.elasticsearch.core.TimeValue;
import org.elasticsearch.discovery.DiscoveryModule;
import org.elasticsearch.env.Environment;
import org.elasticsearch.env.NodeEnvironment;
import org.elasticsearch.env.NodeMetadata;
import org.elasticsearch.gateway.GatewayAllocator;
import org.elasticsearch.gateway.GatewayMetaState;
import org.elasticsearch.gateway.GatewayModule;
import org.elasticsearch.gateway.GatewayService;
import org.elasticsearch.gateway.MetaStateService;
import org.elasticsearch.gateway.PersistedClusterStateService;
import org.elasticsearch.health.HealthIndicatorService;
import org.elasticsearch.health.HealthService;
import org.elasticsearch.health.metadata.HealthMetadataService;
import org.elasticsearch.health.node.LocalHealthMonitor;
import org.elasticsearch.health.node.selection.HealthNode;
import org.elasticsearch.health.node.selection.HealthNodeTaskExecutor;
import org.elasticsearch.http.HttpServerTransport;
import org.elasticsearch.index.IndexSettingProvider;
import org.elasticsearch.index.IndexSettingProviders;
import org.elasticsearch.index.IndexSettings;
import org.elasticsearch.index.IndexingPressure;
import org.elasticsearch.index.analysis.AnalysisRegistry;
import org.elasticsearch.index.engine.EngineFactory;
import org.elasticsearch.indices.ExecutorSelector;
import org.elasticsearch.indices.IndicesModule;
import org.elasticsearch.indices.IndicesService;
import org.elasticsearch.indices.ShardLimitValidator;
import org.elasticsearch.indices.SystemIndexManager;
import org.elasticsearch.indices.SystemIndices;
import org.elasticsearch.indices.analysis.AnalysisModule;
import org.elasticsearch.indices.breaker.BreakerSettings;
import org.elasticsearch.indices.breaker.CircuitBreakerService;
import org.elasticsearch.indices.breaker.HierarchyCircuitBreakerService;
import org.elasticsearch.indices.breaker.NoneCircuitBreakerService;
import org.elasticsearch.indices.cluster.IndicesClusterStateService;
import org.elasticsearch.indices.recovery.PeerRecoverySourceService;
import org.elasticsearch.indices.recovery.PeerRecoveryTargetService;
import org.elasticsearch.indices.recovery.RecoverySettings;
import org.elasticsearch.indices.recovery.SnapshotFilesProvider;
import org.elasticsearch.indices.recovery.plan.RecoveryPlannerService;
import org.elasticsearch.indices.recovery.plan.ShardSnapshotsService;
import org.elasticsearch.indices.recovery.plan.SourceOnlyRecoveryPlannerService;
import org.elasticsearch.indices.store.IndicesStore;
import org.elasticsearch.ingest.IngestService;
import org.elasticsearch.monitor.MonitorService;
import org.elasticsearch.monitor.fs.FsHealthService;
import org.elasticsearch.monitor.jvm.JvmInfo;
import org.elasticsearch.persistent.PersistentTasksClusterService;
import org.elasticsearch.persistent.PersistentTasksExecutor;
import org.elasticsearch.persistent.PersistentTasksExecutorRegistry;
import org.elasticsearch.persistent.PersistentTasksService;
import org.elasticsearch.plugins.ActionPlugin;
import org.elasticsearch.plugins.AnalysisPlugin;
import org.elasticsearch.plugins.CircuitBreakerPlugin;
import org.elasticsearch.plugins.ClusterPlugin;
import org.elasticsearch.plugins.DiscoveryPlugin;
import org.elasticsearch.plugins.EnginePlugin;
import org.elasticsearch.plugins.HealthPlugin;
import org.elasticsearch.plugins.IndexStorePlugin;
import org.elasticsearch.plugins.IngestPlugin;
import org.elasticsearch.plugins.MapperPlugin;
import org.elasticsearch.plugins.MetadataUpgrader;
import org.elasticsearch.plugins.NetworkPlugin;
import org.elasticsearch.plugins.PersistentTaskPlugin;
import org.elasticsearch.plugins.Plugin;
import org.elasticsearch.plugins.PluginsService;
import org.elasticsearch.plugins.RecoveryPlannerPlugin;
import org.elasticsearch.plugins.RepositoryPlugin;
import org.elasticsearch.plugins.ScriptPlugin;
import org.elasticsearch.plugins.SearchPlugin;
import org.elasticsearch.plugins.ShutdownAwarePlugin;
import org.elasticsearch.plugins.SystemIndexPlugin;
import org.elasticsearch.plugins.TracerPlugin;
import org.elasticsearch.readiness.ReadinessService;
import org.elasticsearch.repositories.RepositoriesModule;
import org.elasticsearch.repositories.RepositoriesService;
import org.elasticsearch.reservedstate.ReservedClusterStateHandler;
import org.elasticsearch.reservedstate.ReservedClusterStateHandlerProvider;
import org.elasticsearch.reservedstate.action.ReservedClusterSettingsAction;
import org.elasticsearch.reservedstate.service.FileSettingsService;
import org.elasticsearch.rest.RestController;
import org.elasticsearch.script.ScriptContext;
import org.elasticsearch.script.ScriptEngine;
import org.elasticsearch.script.ScriptModule;
import org.elasticsearch.script.ScriptService;
import org.elasticsearch.search.SearchModule;
import org.elasticsearch.search.SearchService;
import org.elasticsearch.search.SearchUtils;
import org.elasticsearch.search.aggregations.support.AggregationUsageService;
import org.elasticsearch.search.fetch.FetchPhase;
import org.elasticsearch.shutdown.PluginShutdownService;
import org.elasticsearch.snapshots.InternalSnapshotsInfoService;
import org.elasticsearch.snapshots.RepositoryIntegrityHealthIndicatorService;
import org.elasticsearch.snapshots.RestoreService;
import org.elasticsearch.snapshots.SnapshotShardsService;
import org.elasticsearch.snapshots.SnapshotsInfoService;
import org.elasticsearch.snapshots.SnapshotsService;
import org.elasticsearch.tasks.Task;
import org.elasticsearch.tasks.TaskCancellationService;
import org.elasticsearch.tasks.TaskManager;
import org.elasticsearch.tasks.TaskResultsService;
import org.elasticsearch.threadpool.ExecutorBuilder;
import org.elasticsearch.threadpool.ThreadPool;
import org.elasticsearch.tracing.Tracer;
import org.elasticsearch.transport.Transport;
import org.elasticsearch.transport.TransportInterceptor;
import org.elasticsearch.transport.TransportService;
import org.elasticsearch.upgrades.SystemIndexMigrationExecutor;
import org.elasticsearch.usage.UsageService;
import org.elasticsearch.watcher.ResourceWatcherService;
import org.elasticsearch.xcontent.NamedXContentRegistry;

import java.io.BufferedWriter;
import java.io.Closeable;
import java.io.IOException;
import java.net.InetAddress;
import java.net.InetSocketAddress;
import java.nio.charset.Charset;
import java.nio.file.Files;
import java.nio.file.Path;
import java.nio.file.StandardCopyOption;
import java.util.ArrayList;
import java.util.Arrays;
import java.util.Collection;
import java.util.Collections;
import java.util.HashMap;
import java.util.LinkedHashSet;
import java.util.List;
import java.util.Map;
import java.util.Optional;
import java.util.Set;
import java.util.concurrent.CountDownLatch;
import java.util.concurrent.TimeUnit;
import java.util.function.Function;
import java.util.function.LongSupplier;
import java.util.function.UnaryOperator;
import java.util.stream.Collectors;
import java.util.stream.Stream;

import javax.net.ssl.SNIHostName;

import static java.util.stream.Collectors.toList;
import static org.elasticsearch.common.util.CollectionUtils.concatLists;
import static org.elasticsearch.core.Types.forciblyCast;

/**
 * A node represent a node within a cluster ({@code cluster.name}). The {@link #client()} can be used
 * in order to use a {@link Client} to perform actions/operations against the cluster.
 */
public class Node implements Closeable {
    public static final Setting<Boolean> WRITE_PORTS_FILE_SETTING = Setting.boolSetting("node.portsfile", false, Property.NodeScope);

    public static final Setting<String> NODE_NAME_SETTING = Setting.simpleString("node.name", Property.NodeScope);
    public static final Setting<String> NODE_EXTERNAL_ID_SETTING = Setting.simpleString(
        "node.external_id",
        NODE_NAME_SETTING,
        Property.NodeScope
    );
    public static final Setting.AffixSetting<String> NODE_ATTRIBUTES = Setting.prefixKeySetting(
        "node.attr.",
        (key) -> new Setting<>(key, "", (value) -> {
            if (value.length() > 0
                && (Character.isWhitespace(value.charAt(0)) || Character.isWhitespace(value.charAt(value.length() - 1)))) {
                throw new IllegalArgumentException(key + " cannot have leading or trailing whitespace " + "[" + value + "]");
            }
            if (value.length() > 0 && "node.attr.server_name".equals(key)) {
                try {
                    new SNIHostName(value);
                } catch (IllegalArgumentException e) {
                    throw new IllegalArgumentException("invalid node.attr.server_name [" + value + "]", e);
                }
            }
            return value;
        }, Property.NodeScope)
    );
    public static final Setting<String> BREAKER_TYPE_KEY = new Setting<>("indices.breaker.type", "hierarchy", (s) -> {
        return switch (s) {
            case "hierarchy", "none" -> s;
            default -> throw new IllegalArgumentException("indices.breaker.type must be one of [hierarchy, none] but was: " + s);
        };
    }, Setting.Property.NodeScope);

    public static final Setting<TimeValue> INITIAL_STATE_TIMEOUT_SETTING = Setting.positiveTimeSetting(
        "discovery.initial_state_timeout",
        TimeValue.timeValueSeconds(30),
        Property.NodeScope
    );

    private static final String CLIENT_TYPE = "node";

    private final Lifecycle lifecycle = new Lifecycle();

    /**
     * This logger instance is an instance field as opposed to a static field. This ensures that the field is not
     * initialized until an instance of Node is constructed, which is sure to happen after the logging infrastructure
     * has been initialized to include the hostname. If this field were static, then it would be initialized when the
     * class initializer runs. Alas, this happens too early, before logging is initialized as this class is referred to
     * in InternalSettingsPreparer#finalizeSettings, which runs when creating the Environment, before logging is
     * initialized.
     */
    private final Logger logger = LogManager.getLogger(Node.class);
    private final DeprecationLogger deprecationLogger = DeprecationLogger.getLogger(Node.class);
    private final Injector injector;
    private final Environment environment;
    private final NodeEnvironment nodeEnvironment;
    private final PluginsService pluginsService;
    private final NodeClient client;
    private final Collection<LifecycleComponent> pluginLifecycleComponents;
    private final LocalNodeFactory localNodeFactory;
    private final NodeService nodeService;
    // for testing
    final NamedWriteableRegistry namedWriteableRegistry;
    final NamedXContentRegistry namedXContentRegistry;

    /**
     * Constructs a node
     *
     * @param environment         the initial environment for this node, which will be added to by plugins
     */
    public Node(Environment environment) {
        this(environment, PluginsService.getPluginsServiceCtor(environment), true);
    }

    /**
     * Constructs a node
     *
     * @param initialEnvironment         the initial environment for this node, which will be added to by plugins
     * @param pluginServiceCtor          a function that takes a {@link Settings} object and returns a {@link PluginsService}
     * @param forbidPrivateIndexSettings whether or not private index settings are forbidden when creating an index; this is used in the
     *                                   test framework for tests that rely on being able to set private settings
     */
    protected Node(
        final Environment initialEnvironment,
        final Function<Settings, PluginsService> pluginServiceCtor,
        boolean forbidPrivateIndexSettings
    ) {
        final List<Closeable> resourcesToClose = new ArrayList<>(); // register everything we need to release in the case of an error
        boolean success = false;
        try {
            // Pass the node settings to the DeprecationLogger class so that it can have the deprecation.skip_deprecated_settings setting:
            DeprecationLogger.initialize(initialEnvironment.settings());
            Settings tmpSettings = Settings.builder()
                .put(initialEnvironment.settings())
                .put(Client.CLIENT_TYPE_SETTING_S.getKey(), CLIENT_TYPE)
                .build();

            final JvmInfo jvmInfo = JvmInfo.jvmInfo();
            logger.info(
                "version[{}], pid[{}], build[{}/{}/{}], OS[{}/{}/{}], JVM[{}/{}/{}/{}]",
                Build.CURRENT.qualifiedVersion(),
                jvmInfo.pid(),
                Build.CURRENT.type().displayName(),
                Build.CURRENT.hash(),
                Build.CURRENT.date(),
                Constants.OS_NAME,
                Constants.OS_VERSION,
                Constants.OS_ARCH,
                Constants.JVM_VENDOR,
                Constants.JVM_NAME,
                Constants.JAVA_VERSION,
                Constants.JVM_VERSION
            );
            logger.info("JVM home [{}], using bundled JDK [{}]", System.getProperty("java.home"), jvmInfo.getUsingBundledJdk());
            logger.info("JVM arguments {}", Arrays.toString(jvmInfo.getInputArguments()));
            if (Build.CURRENT.isProductionRelease() == false) {
                logger.warn(
                    "version [{}] is a pre-release version of Elasticsearch and is not suitable for production",
                    Build.CURRENT.qualifiedVersion()
                );
            }
            if (Environment.PATH_SHARED_DATA_SETTING.exists(tmpSettings)) {
                // NOTE: this must be done with an explicit check here because the deprecation property on a path setting will
                // cause ES to fail to start since logging is not yet initialized on first read of the setting
                deprecationLogger.warn(
                    DeprecationCategory.SETTINGS,
                    "shared-data-path",
                    "setting [path.shared_data] is deprecated and will be removed in a future release"
                );
            }

            if (initialEnvironment.dataFiles().length > 1) {
                // NOTE: we use initialEnvironment here, but assertEquivalent below ensures the data paths do not change
                deprecationLogger.warn(
                    DeprecationCategory.SETTINGS,
                    "multiple-data-paths",
                    "Configuring multiple [path.data] paths is deprecated. Use RAID or other system level features for utilizing "
                        + "multiple disks. This feature will be removed in a future release."
                );
            }
            if (Environment.dataPathUsesList(tmpSettings)) {
                // already checked for multiple values above, so if this is a list it is a single valued list
                deprecationLogger.warn(
                    DeprecationCategory.SETTINGS,
                    "multiple-data-paths-list",
                    "Configuring [path.data] with a list is deprecated. Instead specify as a string value."
                );
            }

            if (logger.isDebugEnabled()) {
                logger.debug(
                    "using config [{}], data [{}], logs [{}], plugins [{}]",
                    initialEnvironment.configFile(),
                    Arrays.toString(initialEnvironment.dataFiles()),
                    initialEnvironment.logsFile(),
                    initialEnvironment.pluginsFile()
                );
            }

            deleteTemporaryApmConfig(jvmInfo);

            this.pluginsService = pluginServiceCtor.apply(tmpSettings);
            final Settings settings = mergePluginSettings(pluginsService.pluginMap(), tmpSettings);

            /*
             * Create the environment based on the finalized view of the settings. This is to ensure that components get the same setting
             * values, no matter they ask for them from.
             */
            this.environment = new Environment(settings, initialEnvironment.configFile());
            Environment.assertEquivalent(initialEnvironment, this.environment);

            final List<ExecutorBuilder<?>> executorBuilders = pluginsService.flatMap(p -> p.getExecutorBuilders(settings)).toList();

            final ThreadPool threadPool = new ThreadPool(settings, executorBuilders.toArray(new ExecutorBuilder<?>[0]));
            resourcesToClose.add(() -> ThreadPool.terminate(threadPool, 10, TimeUnit.SECONDS));
            final ResourceWatcherService resourceWatcherService = new ResourceWatcherService(settings, threadPool);
            resourcesToClose.add(resourceWatcherService);
            // adds the context to the DeprecationLogger so that it does not need to be injected everywhere
            HeaderWarning.setThreadContext(threadPool.getThreadContext());
            resourcesToClose.add(() -> HeaderWarning.removeThreadContext(threadPool.getThreadContext()));

            final Set<String> taskHeaders = Stream.concat(
                pluginsService.filterPlugins(ActionPlugin.class).stream().flatMap(p -> p.getTaskHeaders().stream()),
                Task.HEADERS_TO_COPY.stream()
            ).collect(Collectors.toSet());

            final Tracer tracer = getTracer(pluginsService, settings);

            final TaskManager taskManager = new TaskManager(settings, threadPool, taskHeaders, tracer);

            // register the node.data, node.ingest, node.master, node.remote_cluster_client settings here so we can mark them private
            final List<Setting<?>> additionalSettings = new ArrayList<>(pluginsService.flatMap(Plugin::getSettings).toList());
            for (final ExecutorBuilder<?> builder : threadPool.builders()) {
                additionalSettings.addAll(builder.getRegisteredSettings());
            }
            client = new NodeClient(settings, threadPool);

            final ScriptModule scriptModule = new ScriptModule(settings, pluginsService.filterPlugins(ScriptPlugin.class));
            final ScriptService scriptService = newScriptService(
                settings,
                scriptModule.engines,
                scriptModule.contexts,
                threadPool::absoluteTimeInMillis
            );
            AnalysisModule analysisModule = new AnalysisModule(this.environment, pluginsService.filterPlugins(AnalysisPlugin.class));
            // this is as early as we can validate settings at this point. we already pass them to ScriptModule as well as ThreadPool
            // so we might be late here already

            final Set<SettingUpgrader<?>> settingsUpgraders = pluginsService.flatMap(Plugin::getSettingUpgraders)
                .collect(Collectors.toSet());

            final SettingsModule settingsModule = new SettingsModule(
                settings,
                additionalSettings,
                pluginsService.flatMap(Plugin::getSettingsFilter).toList(),
                settingsUpgraders
            );

            // creating `NodeEnvironment` breaks the ability to rollback to 7.x on an 8.0 upgrade (`upgradeLegacyNodeFolders`) so do this
            // after settings validation.
            nodeEnvironment = new NodeEnvironment(tmpSettings, environment);
            logger.info(
                "node name [{}], node ID [{}], cluster name [{}], roles {}",
                NODE_NAME_SETTING.get(tmpSettings),
                nodeEnvironment.nodeId(),
                ClusterName.CLUSTER_NAME_SETTING.get(tmpSettings).value(),
                DiscoveryNode.getRolesFromSettings(settings)
                    .stream()
                    .map(DiscoveryNodeRole::roleName)
                    .collect(Collectors.toCollection(LinkedHashSet::new))
            );
            resourcesToClose.add(nodeEnvironment);
            localNodeFactory = new LocalNodeFactory(settings, nodeEnvironment.nodeId());

            ScriptModule.registerClusterSettingsListeners(scriptService, settingsModule.getClusterSettings());
            final NetworkService networkService = new NetworkService(
                getCustomNameResolvers(pluginsService.filterPlugins(DiscoveryPlugin.class))
            );

            List<ClusterPlugin> clusterPlugins = pluginsService.filterPlugins(ClusterPlugin.class);
            final ClusterService clusterService = new ClusterService(
                settings,
                settingsModule.getClusterSettings(),
                threadPool,
                taskManager
            );
            clusterService.addStateApplier(scriptService);
            resourcesToClose.add(clusterService);

            final Set<Setting<?>> consistentSettings = settingsModule.getConsistentSettings();
            if (consistentSettings.isEmpty() == false) {
                clusterService.addLocalNodeMasterListener(
                    new ConsistentSettingsService(settings, clusterService, consistentSettings).newHashPublisher()
                );
            }
            final IngestService ingestService = new IngestService(
                clusterService,
                threadPool,
                this.environment,
                scriptService,
                analysisModule.getAnalysisRegistry(),
                pluginsService.filterPlugins(IngestPlugin.class),
                client
            );
            final SetOnce<RepositoriesService> repositoriesServiceReference = new SetOnce<>();
            final ClusterInfoService clusterInfoService = newClusterInfoService(settings, clusterService, threadPool, client);
            final UsageService usageService = new UsageService();

            SearchModule searchModule = new SearchModule(settings, pluginsService.filterPlugins(SearchPlugin.class));
            IndexSearcher.setMaxClauseCount(SearchUtils.calculateMaxClauseValue(threadPool));
            List<NamedWriteableRegistry.Entry> namedWriteables = Stream.of(
                NetworkModule.getNamedWriteables().stream(),
                IndicesModule.getNamedWriteables().stream(),
                searchModule.getNamedWriteables().stream(),
                pluginsService.flatMap(Plugin::getNamedWriteables),
                ClusterModule.getNamedWriteables().stream(),
                SystemIndexMigrationExecutor.getNamedWriteables().stream()
            ).flatMap(Function.identity()).toList();
            final NamedWriteableRegistry namedWriteableRegistry = new NamedWriteableRegistry(namedWriteables);
            Stream<NamedXContentRegistry.Entry> healthNodeTaskNamedXContentParsers = HealthNode.isEnabled()
                ? HealthNodeTaskExecutor.getNamedXContentParsers().stream()
                : Stream.empty();
            NamedXContentRegistry xContentRegistry = new NamedXContentRegistry(
                Stream.of(
                    NetworkModule.getNamedXContents().stream(),
                    IndicesModule.getNamedXContents().stream(),
                    searchModule.getNamedXContents().stream(),
                    pluginsService.flatMap(Plugin::getNamedXContent),
                    ClusterModule.getNamedXWriteables().stream(),
                    SystemIndexMigrationExecutor.getNamedXContentParsers().stream(),
                    healthNodeTaskNamedXContentParsers
                ).flatMap(Function.identity()).collect(toList())
            );
            final List<SystemIndices.Feature> features = pluginsService.filterPlugins(SystemIndexPlugin.class).stream().map(plugin -> {
                SystemIndices.validateFeatureName(plugin.getFeatureName(), plugin.getClass().getCanonicalName());
                return SystemIndices.Feature.fromSystemIndexPlugin(plugin, settings);
            }).toList();
            final SystemIndices systemIndices = new SystemIndices(features);
            final ExecutorSelector executorSelector = systemIndices.getExecutorSelector();

            ModulesBuilder modules = new ModulesBuilder();
            final MonitorService monitorService = new MonitorService(settings, nodeEnvironment, threadPool);
            final FsHealthService fsHealthService = new FsHealthService(
                settings,
                clusterService.getClusterSettings(),
                threadPool,
                nodeEnvironment
            );
            final SetOnce<RerouteService> rerouteServiceReference = new SetOnce<>();
            final InternalSnapshotsInfoService snapshotsInfoService = new InternalSnapshotsInfoService(
                settings,
                clusterService,
                repositoriesServiceReference::get,
                rerouteServiceReference::get
            );
            final ClusterModule clusterModule = new ClusterModule(
                settings,
                clusterService,
                clusterPlugins,
                clusterInfoService,
                snapshotsInfoService,
                threadPool,
                systemIndices,
                rerouteServiceReference::get
            );
            modules.add(clusterModule);
            IndicesModule indicesModule = new IndicesModule(pluginsService.filterPlugins(MapperPlugin.class));
            modules.add(indicesModule);

            List<BreakerSettings> pluginCircuitBreakers = pluginsService.filterPlugins(CircuitBreakerPlugin.class)
                .stream()
                .map(plugin -> plugin.getCircuitBreaker(settings))
                .toList();
            final CircuitBreakerService circuitBreakerService = createCircuitBreakerService(
                settingsModule.getSettings(),
                pluginCircuitBreakers,
                settingsModule.getClusterSettings()
            );
            pluginsService.filterPlugins(CircuitBreakerPlugin.class).forEach(plugin -> {
                CircuitBreaker breaker = circuitBreakerService.getBreaker(plugin.getCircuitBreaker(settings).getName());
                plugin.setCircuitBreaker(breaker);
            });
            resourcesToClose.add(circuitBreakerService);
            modules.add(new GatewayModule());

            PageCacheRecycler pageCacheRecycler = createPageCacheRecycler(settings);
            BigArrays bigArrays = createBigArrays(pageCacheRecycler, circuitBreakerService);
            modules.add(settingsModule);
            final MetaStateService metaStateService = new MetaStateService(nodeEnvironment, xContentRegistry);
            final PersistedClusterStateService persistedClusterStateService = new PersistedClusterStateService(
                nodeEnvironment,
                xContentRegistry,
                clusterService.getClusterSettings(),
                threadPool::relativeTimeInMillis
            );

            // collect engine factory providers from plugins
            final Collection<EnginePlugin> enginePlugins = pluginsService.filterPlugins(EnginePlugin.class);
            final Collection<Function<IndexSettings, Optional<EngineFactory>>> engineFactoryProviders = enginePlugins.stream()
                .map(plugin -> (Function<IndexSettings, Optional<EngineFactory>>) plugin::getEngineFactory)
                .toList();

            final Map<String, IndexStorePlugin.DirectoryFactory> indexStoreFactories = pluginsService.filterPlugins(IndexStorePlugin.class)
                .stream()
                .map(IndexStorePlugin::getDirectoryFactories)
                .flatMap(m -> m.entrySet().stream())
                .collect(Collectors.toMap(Map.Entry::getKey, Map.Entry::getValue));

            final Map<String, IndexStorePlugin.RecoveryStateFactory> recoveryStateFactories = pluginsService.filterPlugins(
                IndexStorePlugin.class
            )
                .stream()
                .map(IndexStorePlugin::getRecoveryStateFactories)
                .flatMap(m -> m.entrySet().stream())
                .collect(Collectors.toMap(Map.Entry::getKey, Map.Entry::getValue));

            final List<IndexStorePlugin.IndexFoldersDeletionListener> indexFoldersDeletionListeners = pluginsService.filterPlugins(
                IndexStorePlugin.class
            ).stream().map(IndexStorePlugin::getIndexFoldersDeletionListeners).flatMap(List::stream).toList();

            final Map<String, IndexStorePlugin.SnapshotCommitSupplier> snapshotCommitSuppliers = pluginsService.filterPlugins(
                IndexStorePlugin.class
            )
                .stream()
                .map(IndexStorePlugin::getSnapshotCommitSuppliers)
                .flatMap(m -> m.entrySet().stream())
                .collect(Collectors.toMap(Map.Entry::getKey, Map.Entry::getValue));

            if (DiscoveryNode.isMasterNode(settings)) {
                clusterService.addListener(new SystemIndexManager(systemIndices, client));
            }

            final RerouteService rerouteService = new BatchedRerouteService(clusterService, clusterModule.getAllocationService()::reroute);
            rerouteServiceReference.set(rerouteService);
            clusterService.setRerouteService(rerouteService);

            final IndicesService indicesService = new IndicesService(
                settings,
                pluginsService,
                nodeEnvironment,
                xContentRegistry,
                analysisModule.getAnalysisRegistry(),
                clusterModule.getIndexNameExpressionResolver(),
                indicesModule.getMapperRegistry(),
                namedWriteableRegistry,
                threadPool,
                settingsModule.getIndexScopedSettings(),
                circuitBreakerService,
                bigArrays,
                scriptService,
                clusterService,
                client,
                metaStateService,
                engineFactoryProviders,
                indexStoreFactories,
                searchModule.getValuesSourceRegistry(),
                recoveryStateFactories,
                indexFoldersDeletionListeners,
                snapshotCommitSuppliers,
                searchModule.getRequestCacheKeyDifferentiator()
            );

            final var parameters = new IndexSettingProvider.Parameters(indicesService::createIndexMapperServiceForValidation);
            IndexSettingProviders indexSettingProviders = new IndexSettingProviders(
                pluginsService.flatMap(p -> p.getAdditionalIndexSettingProviders(parameters)).collect(Collectors.toSet())
            );

            final ShardLimitValidator shardLimitValidator = new ShardLimitValidator(settings, clusterService);
            final MetadataCreateIndexService metadataCreateIndexService = new MetadataCreateIndexService(
                settings,
                clusterService,
                indicesService,
                clusterModule.getAllocationService(),
                shardLimitValidator,
                environment,
                settingsModule.getIndexScopedSettings(),
                threadPool,
                xContentRegistry,
                systemIndices,
                forbidPrivateIndexSettings,
                indexSettingProviders
            );

            final MetadataCreateDataStreamService metadataCreateDataStreamService = new MetadataCreateDataStreamService(
                threadPool,
                clusterService,
                metadataCreateIndexService
            );
            final MetadataDataStreamsService metadataDataStreamsService = new MetadataDataStreamsService(clusterService, indicesService);

            final MetadataUpdateSettingsService metadataUpdateSettingsService = new MetadataUpdateSettingsService(
                clusterService,
                clusterModule.getAllocationService(),
                settingsModule.getIndexScopedSettings(),
                indicesService,
                shardLimitValidator
            );

            Collection<Object> pluginComponents = pluginsService.flatMap(
                p -> p.createComponents(
                    client,
                    clusterService,
                    threadPool,
                    resourceWatcherService,
                    scriptService,
                    xContentRegistry,
                    environment,
                    nodeEnvironment,
                    namedWriteableRegistry,
                    clusterModule.getIndexNameExpressionResolver(),
                    repositoriesServiceReference::get,
                    tracer
                )
            ).toList();

            List<ReservedClusterStateHandler<?>> reservedStateHandlers = new ArrayList<>();

            // add all reserved state handlers from server
            reservedStateHandlers.add(new ReservedClusterSettingsAction(settingsModule.getClusterSettings()));

            // add all reserved state handlers from plugins
            List<? extends ReservedClusterStateHandlerProvider> pluginHandlers = pluginsService.loadServiceProviders(
                ReservedClusterStateHandlerProvider.class
            );
            pluginHandlers.forEach(h -> reservedStateHandlers.addAll(h.handlers()));

            ActionModule actionModule = new ActionModule(
                settings,
                clusterModule.getIndexNameExpressionResolver(),
                settingsModule.getIndexScopedSettings(),
                settingsModule.getClusterSettings(),
                settingsModule.getSettingsFilter(),
                threadPool,
                pluginsService.filterPlugins(ActionPlugin.class),
                client,
                circuitBreakerService,
                usageService,
                systemIndices,
                tracer,
                clusterService,
                reservedStateHandlers
            );
            modules.add(actionModule);

            final RestController restController = actionModule.getRestController();
            final NetworkModule networkModule = new NetworkModule(
                settings,
                pluginsService.filterPlugins(NetworkPlugin.class),
                threadPool,
                bigArrays,
                pageCacheRecycler,
                circuitBreakerService,
                namedWriteableRegistry,
                xContentRegistry,
                networkService,
                restController,
                clusterService.getClusterSettings(),
                tracer
            );
            Collection<UnaryOperator<Map<String, IndexTemplateMetadata>>> indexTemplateMetadataUpgraders = pluginsService.map(
                Plugin::getIndexTemplateMetadataUpgrader
            ).toList();
            final MetadataUpgrader metadataUpgrader = new MetadataUpgrader(indexTemplateMetadataUpgraders);
            final IndexMetadataVerifier indexMetadataVerifier = new IndexMetadataVerifier(
                settings,
                xContentRegistry,
                indicesModule.getMapperRegistry(),
                settingsModule.getIndexScopedSettings(),
                scriptService
            );
            if (DiscoveryNode.isMasterNode(settings)) {
                clusterService.addListener(new SystemIndexMetadataUpgradeService(systemIndices, clusterService));
            }
            new TemplateUpgradeService(client, clusterService, threadPool, indexTemplateMetadataUpgraders);
            final Transport transport = networkModule.getTransportSupplier().get();
            final TransportService transportService = newTransportService(
                settings,
                transport,
                threadPool,
                networkModule.getTransportInterceptor(),
                localNodeFactory,
                settingsModule.getClusterSettings(),
                taskManager,
                tracer
            );
            final GatewayMetaState gatewayMetaState = new GatewayMetaState();
            final ResponseCollectorService responseCollectorService = new ResponseCollectorService(clusterService);
            final SearchTransportService searchTransportService = new SearchTransportService(
                transportService,
                client,
                SearchExecutionStatsCollector.makeWrapper(responseCollectorService)
            );
            final HttpServerTransport httpServerTransport = newHttpTransport(networkModule);
            final IndexingPressure indexingLimits = new IndexingPressure(settings);

            final RecoverySettings recoverySettings = new RecoverySettings(settings, settingsModule.getClusterSettings());
            RepositoriesModule repositoriesModule = new RepositoriesModule(
                this.environment,
                pluginsService.filterPlugins(RepositoryPlugin.class),
                transportService,
                clusterService,
                bigArrays,
                xContentRegistry,
                recoverySettings
            );
            RepositoriesService repositoryService = repositoriesModule.getRepositoryService();
            repositoriesServiceReference.set(repositoryService);
            SnapshotsService snapshotsService = new SnapshotsService(
                settings,
                clusterService,
                clusterModule.getIndexNameExpressionResolver(),
                repositoryService,
                transportService,
                actionModule.getActionFilters(),
                systemIndices
            );
            SnapshotShardsService snapshotShardsService = new SnapshotShardsService(
                settings,
                clusterService,
                repositoryService,
                transportService,
                indicesService
            );

            FileSettingsService fileSettingsService = new FileSettingsService(
                clusterService,
                actionModule.getReservedClusterStateService(),
                environment
            );

            RestoreService restoreService = new RestoreService(
                clusterService,
                repositoryService,
                clusterModule.getAllocationService(),
                metadataCreateIndexService,
                clusterModule.getMetadataDeleteIndexService(),
                indexMetadataVerifier,
                shardLimitValidator,
                systemIndices,
                indicesService,
<<<<<<< HEAD
                threadPool
=======
                fileSettingsService
>>>>>>> 189f279b
            );
            final DiskThresholdMonitor diskThresholdMonitor = new DiskThresholdMonitor(
                settings,
                clusterService::state,
                clusterService.getClusterSettings(),
                client,
                threadPool::relativeTimeInMillis,
                rerouteService
            );
            clusterInfoService.addListener(diskThresholdMonitor::onNewInfo);

            final DiscoveryModule discoveryModule = new DiscoveryModule(
                settings,
                transportService,
                client,
                namedWriteableRegistry,
                networkService,
                clusterService.getMasterService(),
                clusterService.getClusterApplierService(),
                clusterService.getClusterSettings(),
                pluginsService.filterPlugins(DiscoveryPlugin.class),
                clusterModule.getAllocationService(),
                environment.configFile(),
                gatewayMetaState,
                rerouteService,
                fsHealthService,
                circuitBreakerService
            );
            this.nodeService = new NodeService(
                settings,
                threadPool,
                monitorService,
                discoveryModule.getCoordinator(),
                transportService,
                indicesService,
                pluginsService,
                circuitBreakerService,
                scriptService,
                httpServerTransport,
                ingestService,
                clusterService,
                settingsModule.getSettingsFilter(),
                responseCollectorService,
                searchTransportService,
                indexingLimits,
                searchModule.getValuesSourceRegistry().getUsageService()
            );

            final SearchService searchService = newSearchService(
                clusterService,
                indicesService,
                threadPool,
                scriptService,
                bigArrays,
                searchModule.getFetchPhase(),
                responseCollectorService,
                circuitBreakerService,
                executorSelector
            );

            final PersistentTasksService persistentTasksService = new PersistentTasksService(clusterService, threadPool, client);
            final SystemIndexMigrationExecutor systemIndexMigrationExecutor = new SystemIndexMigrationExecutor(
                client,
                clusterService,
                systemIndices,
                metadataUpdateSettingsService,
                metadataCreateIndexService,
                settingsModule.getIndexScopedSettings()
            );
            final HealthNodeTaskExecutor healthNodeTaskExecutor = HealthNode.isEnabled()
                ? HealthNodeTaskExecutor.create(clusterService, persistentTasksService, settings, clusterService.getClusterSettings())
                : null;
            final List<PersistentTasksExecutor<?>> builtinTaskExecutors = HealthNode.isEnabled()
                ? List.of(systemIndexMigrationExecutor, healthNodeTaskExecutor)
                : List.of(systemIndexMigrationExecutor);
            final List<PersistentTasksExecutor<?>> pluginTaskExecutors = pluginsService.filterPlugins(PersistentTaskPlugin.class)
                .stream()
                .map(
                    p -> p.getPersistentTasksExecutor(
                        clusterService,
                        threadPool,
                        client,
                        settingsModule,
                        clusterModule.getIndexNameExpressionResolver()
                    )
                )
                .flatMap(List::stream)
                .collect(toList());
            final PersistentTasksExecutorRegistry registry = new PersistentTasksExecutorRegistry(
                concatLists(pluginTaskExecutors, builtinTaskExecutors)
            );
            final PersistentTasksClusterService persistentTasksClusterService = new PersistentTasksClusterService(
                settings,
                registry,
                clusterService,
                threadPool
            );
            resourcesToClose.add(persistentTasksClusterService);

            final List<ShutdownAwarePlugin> shutdownAwarePlugins = pluginsService.filterPlugins(ShutdownAwarePlugin.class);
            final PluginShutdownService pluginShutdownService = new PluginShutdownService(shutdownAwarePlugins);
            clusterService.addListener(pluginShutdownService);

            final RecoveryPlannerService recoveryPlannerService = getRecoveryPlannerService(threadPool, clusterService, repositoryService);
            final DesiredNodesSettingsValidator desiredNodesSettingsValidator = new DesiredNodesSettingsValidator(
                clusterService.getClusterSettings()
            );

            MasterHistoryService masterHistoryService = new MasterHistoryService(transportService, threadPool, clusterService);
            CoordinationDiagnosticsService coordinationDiagnosticsService = new CoordinationDiagnosticsService(
                clusterService,
                transportService,
                discoveryModule.getCoordinator(),
                masterHistoryService
            );
            HealthService healthService = createHealthService(clusterService, clusterModule, coordinationDiagnosticsService);
            HealthMetadataService healthMetadataService = HealthNode.isEnabled()
                ? HealthMetadataService.create(clusterService, settings)
                : null;
            LocalHealthMonitor localHealthMonitor = HealthNode.isEnabled()
                ? LocalHealthMonitor.create(settings, clusterService, nodeService, threadPool)
                : null;

            modules.add(b -> {
                b.bind(Node.class).toInstance(this);
                b.bind(NodeService.class).toInstance(nodeService);
                b.bind(NamedXContentRegistry.class).toInstance(xContentRegistry);
                b.bind(PluginsService.class).toInstance(pluginsService);
                b.bind(Client.class).toInstance(client);
                b.bind(NodeClient.class).toInstance(client);
                b.bind(Environment.class).toInstance(this.environment);
                b.bind(ThreadPool.class).toInstance(threadPool);
                b.bind(NodeEnvironment.class).toInstance(nodeEnvironment);
                b.bind(ResourceWatcherService.class).toInstance(resourceWatcherService);
                b.bind(CircuitBreakerService.class).toInstance(circuitBreakerService);
                b.bind(BigArrays.class).toInstance(bigArrays);
                b.bind(PageCacheRecycler.class).toInstance(pageCacheRecycler);
                b.bind(ScriptService.class).toInstance(scriptService);
                b.bind(AnalysisRegistry.class).toInstance(analysisModule.getAnalysisRegistry());
                b.bind(IngestService.class).toInstance(ingestService);
                b.bind(IndexingPressure.class).toInstance(indexingLimits);
                b.bind(UsageService.class).toInstance(usageService);
                b.bind(AggregationUsageService.class).toInstance(searchModule.getValuesSourceRegistry().getUsageService());
                b.bind(NamedWriteableRegistry.class).toInstance(namedWriteableRegistry);
                b.bind(MetadataUpgrader.class).toInstance(metadataUpgrader);
                b.bind(MetaStateService.class).toInstance(metaStateService);
                b.bind(PersistedClusterStateService.class).toInstance(persistedClusterStateService);
                b.bind(IndicesService.class).toInstance(indicesService);
                b.bind(MetadataCreateIndexService.class).toInstance(metadataCreateIndexService);
                b.bind(MetadataCreateDataStreamService.class).toInstance(metadataCreateDataStreamService);
                b.bind(MetadataDataStreamsService.class).toInstance(metadataDataStreamsService);
                b.bind(MetadataUpdateSettingsService.class).toInstance(metadataUpdateSettingsService);
                b.bind(SearchService.class).toInstance(searchService);
                b.bind(SearchTransportService.class).toInstance(searchTransportService);
                b.bind(SearchPhaseController.class).toInstance(new SearchPhaseController(searchService::aggReduceContextBuilder));
                b.bind(Transport.class).toInstance(transport);
                b.bind(TransportService.class).toInstance(transportService);
                b.bind(NetworkService.class).toInstance(networkService);
                b.bind(UpdateHelper.class).toInstance(new UpdateHelper(scriptService));
                b.bind(IndexMetadataVerifier.class).toInstance(indexMetadataVerifier);
                b.bind(ClusterInfoService.class).toInstance(clusterInfoService);
                b.bind(SnapshotsInfoService.class).toInstance(snapshotsInfoService);
                b.bind(GatewayMetaState.class).toInstance(gatewayMetaState);
                b.bind(Coordinator.class).toInstance(discoveryModule.getCoordinator());
                {
                    processRecoverySettings(settingsModule.getClusterSettings(), recoverySettings);
                    final SnapshotFilesProvider snapshotFilesProvider = new SnapshotFilesProvider(repositoryService);
                    b.bind(PeerRecoverySourceService.class)
                        .toInstance(
                            new PeerRecoverySourceService(transportService, indicesService, recoverySettings, recoveryPlannerService)
                        );
                    b.bind(PeerRecoveryTargetService.class)
                        .toInstance(
                            new PeerRecoveryTargetService(
                                threadPool,
                                transportService,
                                recoverySettings,
                                clusterService,
                                snapshotFilesProvider
                            )
                        );
                }
                b.bind(HttpServerTransport.class).toInstance(httpServerTransport);
                pluginComponents.forEach(p -> {
                    @SuppressWarnings("unchecked")
                    Class<Object> pluginClass = (Class<Object>) p.getClass();
                    b.bind(pluginClass).toInstance(p);
                });
                b.bind(PersistentTasksService.class).toInstance(persistentTasksService);
                b.bind(PersistentTasksClusterService.class).toInstance(persistentTasksClusterService);
                b.bind(PersistentTasksExecutorRegistry.class).toInstance(registry);
                b.bind(RepositoriesService.class).toInstance(repositoryService);
                b.bind(SnapshotsService.class).toInstance(snapshotsService);
                b.bind(SnapshotShardsService.class).toInstance(snapshotShardsService);
                b.bind(RestoreService.class).toInstance(restoreService);
                b.bind(RerouteService.class).toInstance(rerouteService);
                b.bind(ShardLimitValidator.class).toInstance(shardLimitValidator);
                b.bind(FsHealthService.class).toInstance(fsHealthService);
                b.bind(SystemIndices.class).toInstance(systemIndices);
                b.bind(PluginShutdownService.class).toInstance(pluginShutdownService);
                b.bind(ExecutorSelector.class).toInstance(executorSelector);
                b.bind(IndexSettingProviders.class).toInstance(indexSettingProviders);
                b.bind(DesiredNodesSettingsValidator.class).toInstance(desiredNodesSettingsValidator);
                b.bind(HealthService.class).toInstance(healthService);
                b.bind(MasterHistoryService.class).toInstance(masterHistoryService);
                b.bind(CoordinationDiagnosticsService.class).toInstance(coordinationDiagnosticsService);
                if (HealthNode.isEnabled()) {
                    b.bind(HealthNodeTaskExecutor.class).toInstance(healthNodeTaskExecutor);
                    b.bind(HealthMetadataService.class).toInstance(healthMetadataService);
                    b.bind(LocalHealthMonitor.class).toInstance(localHealthMonitor);
                }
                b.bind(Tracer.class).toInstance(tracer);
                b.bind(FileSettingsService.class).toInstance(fileSettingsService);
            });

            if (ReadinessService.enabled(environment)) {
                modules.add(b -> b.bind(ReadinessService.class).toInstance(new ReadinessService(clusterService, environment)));
            }

            injector = modules.createInjector();

            // We allocate copies of existing shards by looking for a viable copy of the shard in the cluster and assigning the shard there.
            // The search for viable copies is triggered by an allocation attempt (i.e. a reroute) and is performed asynchronously. When it
            // completes we trigger another reroute to try the allocation again. This means there is a circular dependency: the allocation
            // service needs access to the existing shards allocators (e.g. the GatewayAllocator) which need to be able to trigger a
            // reroute, which needs to call into the allocation service. We close the loop here:
            clusterModule.setExistingShardsAllocators(injector.getInstance(GatewayAllocator.class));

            List<LifecycleComponent> pluginLifecycleComponents = pluginComponents.stream()
                .filter(p -> p instanceof LifecycleComponent)
                .map(p -> (LifecycleComponent) p)
                .toList();
            resourcesToClose.addAll(pluginLifecycleComponents);
            resourcesToClose.add(injector.getInstance(PeerRecoverySourceService.class));
            this.pluginLifecycleComponents = Collections.unmodifiableList(pluginLifecycleComponents);

            // Due to Java's type erasure with generics, the injector can't give us exactly what we need, and we have
            // to resort to some evil casting.
            @SuppressWarnings("rawtypes")
            Map<ActionType<? extends ActionResponse>, TransportAction<? extends ActionRequest, ? extends ActionResponse>> actions =
                forciblyCast(injector.getInstance(new Key<Map<ActionType, TransportAction>>() {
                }));

            client.initialize(
                actions,
                transportService.getTaskManager(),
                () -> clusterService.localNode().getId(),
                transportService.getLocalNodeConnection(),
                transportService.getRemoteClusterService(),
                namedWriteableRegistry
            );
            this.namedWriteableRegistry = namedWriteableRegistry;
            this.namedXContentRegistry = xContentRegistry;

            logger.debug("initializing HTTP handlers ...");
            actionModule.initRestHandlers(() -> clusterService.state().nodesIfRecovered());
            logger.info("initialized");

            success = true;
        } catch (IOException ex) {
            throw new ElasticsearchException("failed to bind service", ex);
        } finally {
            if (success == false) {
                IOUtils.closeWhileHandlingException(resourcesToClose);
            }
        }
    }

    /**
     * If the JVM was started with the Elastic APM agent and a config file argument was specified, then
     * delete the config file. The agent only reads it once, when supplied in this fashion, and it
     * may contain a secret token.
     */
    @SuppressForbidden(reason = "Cannot guarantee that the temp config path is relative to the environment")
    private void deleteTemporaryApmConfig(JvmInfo jvmInfo) {
        for (String inputArgument : jvmInfo.getInputArguments()) {
            if (inputArgument.startsWith("-javaagent:")) {
                final String agentArg = inputArgument.substring(11);
                final String[] parts = agentArg.split("=", 2);
                if (parts[0].matches("modules/x-pack-apm-integration/elastic-apm-agent-\\d+\\.\\d+\\.\\d+\\.jar")) {
                    if (parts.length == 2 && parts[1].startsWith("c=")) {
                        final Path apmConfig = PathUtils.get(parts[1].substring(2));
                        if (apmConfig.getFileName().toString().matches("^\\.elstcapm\\..*\\.tmp")) {
                            try {
                                Files.deleteIfExists(apmConfig);
                            } catch (IOException e) {
                                logger.error(
                                    "Failed to delete temporary APM config file [" + apmConfig + "], reason: [" + e.getMessage() + "]",
                                    e
                                );
                            }
                        }
                    }
                    return;
                }
            }
        }
    }

    private Tracer getTracer(PluginsService pluginsService, Settings settings) {
        final List<TracerPlugin> tracerPlugins = pluginsService.filterPlugins(TracerPlugin.class);

        if (tracerPlugins.size() > 1) {
            throw new IllegalStateException("A single TracerPlugin was expected but got: " + tracerPlugins);
        }

        return tracerPlugins.isEmpty() ? Tracer.NOOP : tracerPlugins.get(0).getTracer(settings);
    }

    private HealthService createHealthService(
        ClusterService clusterService,
        ClusterModule clusterModule,
        CoordinationDiagnosticsService coordinationDiagnosticsService
    ) {
        List<HealthIndicatorService> preflightHealthIndicatorServices = Collections.singletonList(
            new StableMasterHealthIndicatorService(coordinationDiagnosticsService)
        );
        var serverHealthIndicatorServices = List.of(
            new RepositoryIntegrityHealthIndicatorService(clusterService),
            new ShardsAvailabilityHealthIndicatorService(clusterService, clusterModule.getAllocationService())
        );
        var pluginHealthIndicatorServices = pluginsService.filterPlugins(HealthPlugin.class)
            .stream()
            .flatMap(plugin -> plugin.getHealthIndicatorServices().stream())
            .toList();
        return new HealthService(
            preflightHealthIndicatorServices,
            concatLists(serverHealthIndicatorServices, pluginHealthIndicatorServices)
        );
    }

    private RecoveryPlannerService getRecoveryPlannerService(
        ThreadPool threadPool,
        ClusterService clusterService,
        RepositoriesService repositoryService
    ) {
        final List<RecoveryPlannerPlugin> recoveryPlannerPlugins = pluginsService.filterPlugins(RecoveryPlannerPlugin.class);
        if (recoveryPlannerPlugins.isEmpty()) {
            return new SourceOnlyRecoveryPlannerService();
        }

        if (recoveryPlannerPlugins.size() > 1) {
            throw new IllegalStateException("A single RecoveryPlannerPlugin was expected but got: " + recoveryPlannerPlugins);
        }

        final ShardSnapshotsService shardSnapshotsService = new ShardSnapshotsService(
            client,
            repositoryService,
            threadPool,
            clusterService
        );
        return recoveryPlannerPlugins.get(0).createRecoveryPlannerService(shardSnapshotsService);
    }

    protected TransportService newTransportService(
        Settings settings,
        Transport transport,
        ThreadPool threadPool,
        TransportInterceptor interceptor,
        Function<BoundTransportAddress, DiscoveryNode> localNodeFactory,
        ClusterSettings clusterSettings,
        TaskManager taskManager,
        Tracer tracer
    ) {
        return new TransportService(settings, transport, threadPool, interceptor, localNodeFactory, clusterSettings, taskManager, tracer);
    }

    protected void processRecoverySettings(ClusterSettings clusterSettings, RecoverySettings recoverySettings) {
        // Noop in production, overridden by tests
    }

    /**
     * The settings that are used by this node. Contains original settings as well as additional settings provided by plugins.
     */
    public Settings settings() {
        return this.environment.settings();
    }

    /**
     * A client that can be used to execute actions (operations) against the cluster.
     */
    public Client client() {
        return client;
    }

    /**
     * Returns the environment of the node
     */
    public Environment getEnvironment() {
        return environment;
    }

    /**
     * Returns the {@link NodeEnvironment} instance of this node
     */
    public NodeEnvironment getNodeEnvironment() {
        return nodeEnvironment;
    }

    /**
     * Start the node. If the node is already started, this method is no-op.
     */
    public Node start() throws NodeValidationException {
        if (lifecycle.moveToStarted() == false) {
            return this;
        }

        logger.info("starting ...");
        pluginLifecycleComponents.forEach(LifecycleComponent::start);

        if (ReadinessService.enabled(environment)) {
            injector.getInstance(ReadinessService.class).start();
        }
        injector.getInstance(MappingUpdatedAction.class).setClient(client);
        injector.getInstance(IndicesService.class).start();
        injector.getInstance(IndicesClusterStateService.class).start();
        injector.getInstance(SnapshotsService.class).start();
        injector.getInstance(SnapshotShardsService.class).start();
        injector.getInstance(RepositoriesService.class).start();
        injector.getInstance(SearchService.class).start();
        injector.getInstance(FsHealthService.class).start();
        nodeService.getMonitorService().start();

        final ClusterService clusterService = injector.getInstance(ClusterService.class);

        final NodeConnectionsService nodeConnectionsService = injector.getInstance(NodeConnectionsService.class);
        nodeConnectionsService.start();
        clusterService.setNodeConnectionsService(nodeConnectionsService);

        injector.getInstance(GatewayService.class).start();
        final Coordinator coordinator = injector.getInstance(Coordinator.class);
        clusterService.getMasterService().setClusterStatePublisher(coordinator);

        // Start the transport service now so the publish address will be added to the local disco node in ClusterService
        TransportService transportService = injector.getInstance(TransportService.class);
        transportService.getTaskManager().setTaskResultsService(injector.getInstance(TaskResultsService.class));
        transportService.getTaskManager().setTaskCancellationService(new TaskCancellationService(transportService));
        transportService.start();
        assert localNodeFactory.getNode() != null;
        assert transportService.getLocalNode().equals(localNodeFactory.getNode())
            : "transportService has a different local node than the factory provided";
        injector.getInstance(PeerRecoverySourceService.class).start();

        // Load (and maybe upgrade) the metadata stored on disk
        final GatewayMetaState gatewayMetaState = injector.getInstance(GatewayMetaState.class);
        gatewayMetaState.start(
            settings(),
            transportService,
            clusterService,
            injector.getInstance(MetaStateService.class),
            injector.getInstance(IndexMetadataVerifier.class),
            injector.getInstance(MetadataUpgrader.class),
            injector.getInstance(PersistedClusterStateService.class)
        );
        if (Assertions.ENABLED) {
            try {
                assert injector.getInstance(MetaStateService.class).loadFullState().v1().isEmpty();
                final NodeMetadata nodeMetadata = NodeMetadata.FORMAT.loadLatestState(
                    logger,
                    NamedXContentRegistry.EMPTY,
                    nodeEnvironment.nodeDataPaths()
                );
                assert nodeMetadata != null;
                assert nodeMetadata.nodeVersion().equals(Version.CURRENT);
                assert nodeMetadata.nodeId().equals(localNodeFactory.getNode().getId());
            } catch (IOException e) {
                assert false : e;
            }
        }
        // we load the global state here (the persistent part of the cluster state stored on disk) to
        // pass it to the bootstrap checks to allow plugins to enforce certain preconditions based on the recovered state.
        final Metadata onDiskMetadata = gatewayMetaState.getPersistedState().getLastAcceptedState().metadata();
        assert onDiskMetadata != null : "metadata is null but shouldn't"; // this is never null
        validateNodeBeforeAcceptingRequests(
            new BootstrapContext(environment, onDiskMetadata),
            transportService.boundAddress(),
            pluginsService.flatMap(Plugin::getBootstrapChecks).toList()
        );

        clusterService.addStateApplier(transportService.getTaskManager());
        // start after transport service so the local disco is known
        coordinator.start(); // start before cluster service so that it can set initial state on ClusterApplierService
        clusterService.start();
        assert clusterService.localNode().equals(localNodeFactory.getNode())
            : "clusterService has a different local node than the factory provided";
        transportService.acceptIncomingRequests();
        /*
         * CoordinationDiagnosticsService expects to be able to send transport requests and use the cluster state, so it is important to
         * start it here after the clusterService and transportService have been started.
         */
        injector.getInstance(CoordinationDiagnosticsService.class).start();
        coordinator.startInitialJoin();
        final TimeValue initialStateTimeout = INITIAL_STATE_TIMEOUT_SETTING.get(settings());
        configureNodeAndClusterIdStateListener(clusterService);

        if (initialStateTimeout.millis() > 0) {
            final ThreadPool thread = injector.getInstance(ThreadPool.class);
            ClusterState clusterState = clusterService.state();
            ClusterStateObserver observer = new ClusterStateObserver(clusterState, clusterService, null, logger, thread.getThreadContext());

            if (clusterState.nodes().getMasterNodeId() == null) {
                logger.debug("waiting to join the cluster. timeout [{}]", initialStateTimeout);
                final CountDownLatch latch = new CountDownLatch(1);
                observer.waitForNextChange(new ClusterStateObserver.Listener() {
                    @Override
                    public void onNewClusterState(ClusterState state) {
                        latch.countDown();
                    }

                    @Override
                    public void onClusterServiceClose() {
                        latch.countDown();
                    }

                    @Override
                    public void onTimeout(TimeValue timeout) {
                        logger.warn("timed out while waiting for initial discovery state - timeout: {}", initialStateTimeout);
                        latch.countDown();
                    }
                }, state -> state.nodes().getMasterNodeId() != null, initialStateTimeout);

                try {
                    latch.await();
                } catch (InterruptedException e) {
                    throw new ElasticsearchTimeoutException("Interrupted while waiting for initial discovery state");
                }
            }
        }

        injector.getInstance(FileSettingsService.class).start();
        injector.getInstance(HttpServerTransport.class).start();

        if (WRITE_PORTS_FILE_SETTING.get(settings())) {
            TransportService transport = injector.getInstance(TransportService.class);
            writePortsFile("transport", transport.boundAddress());
            HttpServerTransport http = injector.getInstance(HttpServerTransport.class);
            writePortsFile("http", http.boundAddress());

            if (ReadinessService.enabled(environment)) {
                ReadinessService readiness = injector.getInstance(ReadinessService.class);
                readiness.addBoundAddressListener(address -> writePortsFile("readiness", address));
            }
        }

        logger.info("started {}", transportService.getLocalNode());

        pluginsService.filterPlugins(ClusterPlugin.class).forEach(ClusterPlugin::onNodeStarted);

        return this;
    }

    protected void configureNodeAndClusterIdStateListener(ClusterService clusterService) {
        NodeAndClusterIdStateListener.getAndSetNodeIdAndClusterId(
            clusterService,
            injector.getInstance(ThreadPool.class).getThreadContext()
        );
    }

    private Node stop() {
        if (lifecycle.moveToStopped() == false) {
            return this;
        }
        logger.info("stopping ...");

        if (ReadinessService.enabled(environment)) {
            injector.getInstance(ReadinessService.class).stop();
        }
        injector.getInstance(FileSettingsService.class).stop();
        injector.getInstance(ResourceWatcherService.class).close();
        injector.getInstance(HttpServerTransport.class).stop();

        injector.getInstance(SnapshotsService.class).stop();
        injector.getInstance(SnapshotShardsService.class).stop();
        injector.getInstance(RepositoriesService.class).stop();
        // stop any changes happening as a result of cluster state changes
        injector.getInstance(IndicesClusterStateService.class).stop();
        // close cluster coordinator early to not react to pings anymore.
        // This can confuse other nodes and delay things - mostly if we're the master and we're running tests.
        injector.getInstance(Coordinator.class).stop();
        // we close indices first, so operations won't be allowed on it
        injector.getInstance(ClusterService.class).stop();
        injector.getInstance(NodeConnectionsService.class).stop();
        injector.getInstance(FsHealthService.class).stop();
        nodeService.getMonitorService().stop();
        injector.getInstance(GatewayService.class).stop();
        injector.getInstance(SearchService.class).stop();
        injector.getInstance(TransportService.class).stop();

        pluginLifecycleComponents.forEach(LifecycleComponent::stop);
        // we should stop this last since it waits for resources to get released
        // if we had scroll searchers etc or recovery going on we wait for to finish.
        injector.getInstance(IndicesService.class).stop();
        logger.info("stopped");

        return this;
    }

    // During concurrent close() calls we want to make sure that all of them return after the node has completed it's shutdown cycle.
    // If not, the hook that is added in Bootstrap#setup() will be useless:
    // close() might not be executed, in case another (for example api) call to close() has already set some lifecycles to stopped.
    // In this case the process will be terminated even if the first call to close() has not finished yet.
    @Override
    public synchronized void close() throws IOException {
        synchronized (lifecycle) {
            if (lifecycle.started()) {
                stop();
            }
            if (lifecycle.moveToClosed() == false) {
                return;
            }
        }

        logger.info("closing ...");
        List<Closeable> toClose = new ArrayList<>();
        StopWatch stopWatch = new StopWatch("node_close");
        toClose.add(() -> stopWatch.start("node_service"));
        toClose.add(nodeService);
        toClose.add(() -> stopWatch.stop().start("http"));
        toClose.add(injector.getInstance(HttpServerTransport.class));
        toClose.add(() -> stopWatch.stop().start("snapshot_service"));
        toClose.add(injector.getInstance(SnapshotsService.class));
        toClose.add(injector.getInstance(SnapshotShardsService.class));
        toClose.add(injector.getInstance(RepositoriesService.class));
        toClose.add(() -> stopWatch.stop().start("client"));
        Releasables.close(injector.getInstance(Client.class));
        toClose.add(() -> stopWatch.stop().start("indices_cluster"));
        toClose.add(injector.getInstance(IndicesClusterStateService.class));
        toClose.add(() -> stopWatch.stop().start("indices"));
        toClose.add(injector.getInstance(IndicesService.class));
        // close filter/fielddata caches after indices
        toClose.add(injector.getInstance(IndicesStore.class));
        toClose.add(injector.getInstance(PeerRecoverySourceService.class));
        toClose.add(() -> stopWatch.stop().start("cluster"));
        toClose.add(injector.getInstance(ClusterService.class));
        toClose.add(() -> stopWatch.stop().start("node_connections_service"));
        toClose.add(injector.getInstance(NodeConnectionsService.class));
        toClose.add(() -> stopWatch.stop().start("cluster_coordinator"));
        toClose.add(injector.getInstance(Coordinator.class));
        toClose.add(() -> stopWatch.stop().start("monitor"));
        toClose.add(nodeService.getMonitorService());
        toClose.add(() -> stopWatch.stop().start("fsHealth"));
        toClose.add(injector.getInstance(FsHealthService.class));
        toClose.add(() -> stopWatch.stop().start("gateway"));
        toClose.add(injector.getInstance(GatewayService.class));
        toClose.add(() -> stopWatch.stop().start("search"));
        toClose.add(injector.getInstance(SearchService.class));
        toClose.add(() -> stopWatch.stop().start("transport"));
        toClose.add(injector.getInstance(TransportService.class));
        if (ReadinessService.enabled(environment)) {
            toClose.add(injector.getInstance(ReadinessService.class));
        }
        toClose.add(injector.getInstance(FileSettingsService.class));

        for (LifecycleComponent plugin : pluginLifecycleComponents) {
            toClose.add(() -> stopWatch.stop().start("plugin(" + plugin.getClass().getName() + ")"));
            toClose.add(plugin);
        }
        toClose.addAll(pluginsService.filterPlugins(Plugin.class));

        toClose.add(() -> stopWatch.stop().start("script"));
        toClose.add(injector.getInstance(ScriptService.class));

        toClose.add(() -> stopWatch.stop().start("thread_pool"));
        toClose.add(() -> injector.getInstance(ThreadPool.class).shutdown());
        // Don't call shutdownNow here, it might break ongoing operations on Lucene indices.
        // See https://issues.apache.org/jira/browse/LUCENE-7248. We call shutdownNow in
        // awaitClose if the node doesn't finish closing within the specified time.

        toClose.add(() -> stopWatch.stop().start("gateway_meta_state"));
        toClose.add(injector.getInstance(GatewayMetaState.class));

        toClose.add(() -> stopWatch.stop().start("node_environment"));
        toClose.add(injector.getInstance(NodeEnvironment.class));
        toClose.add(stopWatch::stop);

        if (logger.isTraceEnabled()) {
            toClose.add(() -> logger.trace("Close times for each service:\n{}", stopWatch.prettyPrint()));
        }
        IOUtils.close(toClose);
        logger.info("closed");
    }

    /**
     * Wait for this node to be effectively closed.
     */
    // synchronized to prevent running concurrently with close()
    public synchronized boolean awaitClose(long timeout, TimeUnit timeUnit) throws InterruptedException {
        if (lifecycle.closed() == false) {
            // We don't want to shutdown the threadpool or interrupt threads on a node that is not
            // closed yet.
            throw new IllegalStateException("Call close() first");
        }

        ThreadPool threadPool = injector.getInstance(ThreadPool.class);
        final boolean terminated = ThreadPool.terminate(threadPool, timeout, timeUnit);
        if (terminated) {
            // All threads terminated successfully. Because search, recovery and all other operations
            // that run on shards run in the threadpool, indices should be effectively closed by now.
            if (nodeService.awaitClose(0, TimeUnit.MILLISECONDS) == false) {
                throw new IllegalStateException(
                    "Some shards are still open after the threadpool terminated. "
                        + "Something is leaking index readers or store references."
                );
            }
        }
        return terminated;
    }

    /**
     * Returns {@code true} if the node is closed.
     */
    public boolean isClosed() {
        return lifecycle.closed();
    }

    public Injector injector() {
        return this.injector;
    }

    /**
     * Hook for validating the node after network
     * services are started but before the cluster service is started
     * and before the network service starts accepting incoming network
     * requests.
     *
     * @param context               the bootstrap context for this node
     * @param boundTransportAddress the network addresses the node is
     *                              bound and publishing to
     */
    @SuppressWarnings("unused")
    protected void validateNodeBeforeAcceptingRequests(
        final BootstrapContext context,
        final BoundTransportAddress boundTransportAddress,
        List<BootstrapCheck> bootstrapChecks
    ) throws NodeValidationException {}

    /**
     * Writes a file to the logs dir containing the ports for the given transport type
     */
    private void writePortsFile(String type, BoundTransportAddress boundAddress) {
        Path tmpPortsFile = environment.logsFile().resolve(type + ".ports.tmp");
        try (BufferedWriter writer = Files.newBufferedWriter(tmpPortsFile, Charset.forName("UTF-8"))) {
            for (TransportAddress address : boundAddress.boundAddresses()) {
                InetAddress inetAddress = InetAddress.getByName(address.getAddress());
                writer.write(NetworkAddress.format(new InetSocketAddress(inetAddress, address.getPort())) + "\n");
            }
        } catch (IOException e) {
            throw new RuntimeException("Failed to write ports file", e);
        }
        Path portsFile = environment.logsFile().resolve(type + ".ports");
        try {
            Files.move(tmpPortsFile, portsFile, StandardCopyOption.ATOMIC_MOVE);
        } catch (IOException e) {
            throw new RuntimeException("Failed to rename ports file", e);
        }
    }

    /**
     * The {@link PluginsService} used to build this node's components.
     */
    protected PluginsService getPluginsService() {
        return pluginsService;
    }

    /**
     * Plugins can provide additional settings for the node, but two plugins
     * cannot provide the same setting.
     * @param pluginMap A map of plugin names to plugin instances
     * @param originalSettings The node's original settings, which silently override any setting provided by the plugins.
     * @return A {@link Settings} with the merged node and plugin settings
     * @throws IllegalArgumentException if two plugins provide the same additional setting key
     */
    static Settings mergePluginSettings(Map<String, Plugin> pluginMap, Settings originalSettings) {
        Map<String, String> foundSettings = new HashMap<>();
        final Settings.Builder builder = Settings.builder();
        for (Map.Entry<String, Plugin> entry : pluginMap.entrySet()) {
            Settings settings = entry.getValue().additionalSettings();
            for (String setting : settings.keySet()) {
                String oldPlugin = foundSettings.put(setting, entry.getKey());
                if (oldPlugin != null) {
                    throw new IllegalArgumentException(
                        "Cannot have additional setting ["
                            + setting
                            + "] "
                            + "in plugin ["
                            + entry.getKey()
                            + "], already added in plugin ["
                            + oldPlugin
                            + "]"
                    );
                }
            }
            builder.put(settings);
        }
        return builder.put(originalSettings).build();
    }

    /**
     * Creates a new {@link CircuitBreakerService} based on the settings provided.
     *
     * @see #BREAKER_TYPE_KEY
     */
    private static CircuitBreakerService createCircuitBreakerService(
        Settings settings,
        List<BreakerSettings> breakerSettings,
        ClusterSettings clusterSettings
    ) {
        String type = BREAKER_TYPE_KEY.get(settings);
        if (type.equals("hierarchy")) {
            return new HierarchyCircuitBreakerService(settings, breakerSettings, clusterSettings);
        } else if (type.equals("none")) {
            return new NoneCircuitBreakerService();
        } else {
            throw new IllegalArgumentException("Unknown circuit breaker type [" + type + "]");
        }
    }

    /**
     * Creates a new {@link BigArrays} instance used for this node.
     * This method can be overwritten by subclasses to change their {@link BigArrays} implementation for instance for testing
     */
    BigArrays createBigArrays(PageCacheRecycler pageCacheRecycler, CircuitBreakerService circuitBreakerService) {
        return new BigArrays(pageCacheRecycler, circuitBreakerService, CircuitBreaker.REQUEST);
    }

    /**
     * Creates a new {@link BigArrays} instance used for this node.
     * This method can be overwritten by subclasses to change their {@link BigArrays} implementation for instance for testing
     */
    PageCacheRecycler createPageCacheRecycler(Settings settings) {
        return new PageCacheRecycler(settings);
    }

    /**
     * Creates a new the SearchService. This method can be overwritten by tests to inject mock implementations.
     */
    protected SearchService newSearchService(
        ClusterService clusterService,
        IndicesService indicesService,
        ThreadPool threadPool,
        ScriptService scriptService,
        BigArrays bigArrays,
        FetchPhase fetchPhase,
        ResponseCollectorService responseCollectorService,
        CircuitBreakerService circuitBreakerService,
        ExecutorSelector executorSelector
    ) {
        return new SearchService(
            clusterService,
            indicesService,
            threadPool,
            scriptService,
            bigArrays,
            fetchPhase,
            responseCollectorService,
            circuitBreakerService,
            executorSelector
        );
    }

    /**
     * Creates a new the ScriptService. This method can be overwritten by tests to inject mock implementations.
     */
    protected ScriptService newScriptService(
        Settings settings,
        Map<String, ScriptEngine> engines,
        Map<String, ScriptContext<?>> contexts,
        LongSupplier timeProvider
    ) {
        return new ScriptService(settings, engines, contexts, timeProvider);
    }

    /**
     * Get Custom Name Resolvers list based on a Discovery Plugins list
     *
     * @param discoveryPlugins Discovery plugins list
     */
    private List<NetworkService.CustomNameResolver> getCustomNameResolvers(List<DiscoveryPlugin> discoveryPlugins) {
        List<NetworkService.CustomNameResolver> customNameResolvers = new ArrayList<>();
        for (DiscoveryPlugin discoveryPlugin : discoveryPlugins) {
            NetworkService.CustomNameResolver customNameResolver = discoveryPlugin.getCustomNameResolver(settings());
            if (customNameResolver != null) {
                customNameResolvers.add(customNameResolver);
            }
        }
        return customNameResolvers;
    }

    /**
     * Constructs a ClusterInfoService which may be mocked for tests.
     */
    protected ClusterInfoService newClusterInfoService(
        Settings settings,
        ClusterService clusterService,
        ThreadPool threadPool,
        NodeClient client
    ) {
        final InternalClusterInfoService service = new InternalClusterInfoService(settings, clusterService, threadPool, client);
        if (DiscoveryNode.isMasterNode(settings)) {
            // listen for state changes (this node starts/stops being the elected master, or new nodes are added)
            clusterService.addListener(service);
        }
        return service;
    }

    /**
     * Constructs a {@link org.elasticsearch.http.HttpServerTransport} which may be mocked for tests.
     */
    protected HttpServerTransport newHttpTransport(NetworkModule networkModule) {
        return networkModule.getHttpServerTransportSupplier().get();
    }

    private static class LocalNodeFactory implements Function<BoundTransportAddress, DiscoveryNode> {
        private final SetOnce<DiscoveryNode> localNode = new SetOnce<>();
        private final String persistentNodeId;
        private final Settings settings;

        private LocalNodeFactory(Settings settings, String persistentNodeId) {
            this.persistentNodeId = persistentNodeId;
            this.settings = settings;
        }

        @Override
        public DiscoveryNode apply(BoundTransportAddress boundTransportAddress) {
            localNode.set(DiscoveryNode.createLocal(settings, boundTransportAddress.publishAddress(), persistentNodeId));
            return localNode.get();
        }

        DiscoveryNode getNode() {
            assert localNode.get() != null;
            return localNode.get();
        }
    }
}<|MERGE_RESOLUTION|>--- conflicted
+++ resolved
@@ -840,11 +840,8 @@
                 shardLimitValidator,
                 systemIndices,
                 indicesService,
-<<<<<<< HEAD
+                fileSettingsService,
                 threadPool
-=======
-                fileSettingsService
->>>>>>> 189f279b
             );
             final DiskThresholdMonitor diskThresholdMonitor = new DiskThresholdMonitor(
                 settings,
