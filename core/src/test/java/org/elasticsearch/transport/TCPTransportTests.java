/*
 * Licensed to Elasticsearch under one or more contributor
 * license agreements. See the NOTICE file distributed with
 * this work for additional information regarding copyright
 * ownership. Elasticsearch licenses this file to you under
 * the Apache License, Version 2.0 (the "License"); you may
 * not use this file except in compliance with the License.
 * You may obtain a copy of the License at
 *
 *    http://www.apache.org/licenses/LICENSE-2.0
 *
 * Unless required by applicable law or agreed to in writing,
 * software distributed under the License is distributed on an
 * "AS IS" BASIS, WITHOUT WARRANTIES OR CONDITIONS OF ANY
 * KIND, either express or implied.  See the License for the
 * specific language governing permissions and limitations
 * under the License.
 */

package org.elasticsearch.transport;

import org.elasticsearch.Version;
import org.elasticsearch.action.ActionListener;
import org.elasticsearch.cluster.node.DiscoveryNode;
import org.elasticsearch.common.bytes.BytesReference;
import org.elasticsearch.common.compress.CompressorFactory;
import org.elasticsearch.common.io.stream.StreamInput;
import org.elasticsearch.common.io.stream.StreamOutput;
import org.elasticsearch.common.settings.Settings;
import org.elasticsearch.common.transport.LocalTransportAddress;
import org.elasticsearch.common.transport.TransportAddress;
import org.elasticsearch.common.unit.TimeValue;
import org.elasticsearch.common.util.BigArrays;
import org.elasticsearch.test.ESTestCase;
import org.elasticsearch.threadpool.TestThreadPool;
import org.elasticsearch.threadpool.ThreadPool;

import java.io.IOException;
import java.net.InetSocketAddress;
import java.util.List;
import java.util.concurrent.TimeUnit;
import java.util.concurrent.atomic.AtomicBoolean;
<<<<<<< HEAD
=======
import java.util.concurrent.atomic.AtomicReference;
>>>>>>> 8bbedf5f
import java.util.function.Consumer;

import static org.hamcrest.Matchers.equalTo;

/** Unit tests for TCPTransport */
public class TCPTransportTests extends ESTestCase {

    /** Test ipv4 host with a default port works */
    public void testParseV4DefaultPort() throws Exception {
        TransportAddress[] addresses = TcpTransport.parse("127.0.0.1", "1234", Integer.MAX_VALUE);
        assertEquals(1, addresses.length);

        assertEquals("127.0.0.1", addresses[0].getAddress());
        assertEquals(1234, addresses[0].getPort());
    }

    /** Test ipv4 host with a default port range works */
    public void testParseV4DefaultRange() throws Exception {
        TransportAddress[] addresses = TcpTransport.parse("127.0.0.1", "1234-1235", Integer.MAX_VALUE);
        assertEquals(2, addresses.length);

        assertEquals("127.0.0.1", addresses[0].getAddress());
        assertEquals(1234, addresses[0].getPort());

        assertEquals("127.0.0.1", addresses[1].getAddress());
        assertEquals(1235, addresses[1].getPort());
    }

    /** Test ipv4 host with port works */
    public void testParseV4WithPort() throws Exception {
        TransportAddress[] addresses = TcpTransport.parse("127.0.0.1:2345", "1234", Integer.MAX_VALUE);
        assertEquals(1, addresses.length);

        assertEquals("127.0.0.1", addresses[0].getAddress());
        assertEquals(2345, addresses[0].getPort());
    }

    /** Test ipv4 host with port range works */
    public void testParseV4WithPortRange() throws Exception {
        TransportAddress[] addresses = TcpTransport.parse("127.0.0.1:2345-2346", "1234", Integer.MAX_VALUE);
        assertEquals(2, addresses.length);

        assertEquals("127.0.0.1", addresses[0].getAddress());
        assertEquals(2345, addresses[0].getPort());

        assertEquals("127.0.0.1", addresses[1].getAddress());
        assertEquals(2346, addresses[1].getPort());
    }

    /** Test unbracketed ipv6 hosts in configuration fail. Leave no ambiguity */
    public void testParseV6UnBracketed() throws Exception {
        try {
            TcpTransport.parse("::1", "1234", Integer.MAX_VALUE);
            fail("should have gotten exception");
        } catch (IllegalArgumentException expected) {
            assertTrue(expected.getMessage().contains("must be bracketed"));
        }
    }

    /** Test ipv6 host with a default port works */
    public void testParseV6DefaultPort() throws Exception {
        TransportAddress[] addresses = TcpTransport.parse("[::1]", "1234", Integer.MAX_VALUE);
        assertEquals(1, addresses.length);

        assertEquals("::1", addresses[0].getAddress());
        assertEquals(1234, addresses[0].getPort());
    }

    /** Test ipv6 host with a default port range works */
    public void testParseV6DefaultRange() throws Exception {
        TransportAddress[] addresses = TcpTransport.parse("[::1]", "1234-1235", Integer.MAX_VALUE);
        assertEquals(2, addresses.length);

        assertEquals("::1", addresses[0].getAddress());
        assertEquals(1234, addresses[0].getPort());

        assertEquals("::1", addresses[1].getAddress());
        assertEquals(1235, addresses[1].getPort());
    }

    /** Test ipv6 host with port works */
    public void testParseV6WithPort() throws Exception {
        TransportAddress[] addresses = TcpTransport.parse("[::1]:2345", "1234", Integer.MAX_VALUE);
        assertEquals(1, addresses.length);

        assertEquals("::1", addresses[0].getAddress());
        assertEquals(2345, addresses[0].getPort());
    }

    /** Test ipv6 host with port range works */
    public void testParseV6WithPortRange() throws Exception {
        TransportAddress[] addresses = TcpTransport.parse("[::1]:2345-2346", "1234", Integer.MAX_VALUE);
        assertEquals(2, addresses.length);

        assertEquals("::1", addresses[0].getAddress());
        assertEquals(2345, addresses[0].getPort());

        assertEquals("::1", addresses[1].getAddress());
        assertEquals(2346, addresses[1].getPort());
    }

    /** Test per-address limit */
    public void testAddressLimit() throws Exception {
        TransportAddress[] addresses = TcpTransport.parse("[::1]:100-200", "1000", 3);
        assertEquals(3, addresses.length);
        assertEquals(100, addresses[0].getPort());
        assertEquals(101, addresses[1].getPort());
        assertEquals(102, addresses[2].getPort());
    }

    public void testCompressRequest() throws IOException {
        final boolean compressed = randomBoolean();
        final AtomicBoolean called = new AtomicBoolean(false);
        Req request = new Req(randomRealisticUnicodeOfLengthBetween(10, 100));
        ThreadPool threadPool = new TestThreadPool(TCPTransportTests.class.getName());
        AtomicReference<IOException> exceptionReference = new AtomicReference<>();
        try {
            TcpTransport transport = new TcpTransport("test", Settings.builder().put("transport.tcp.compress", compressed).build(),
                threadPool, new BigArrays(Settings.EMPTY, null), null, null, null) {
                @Override
                protected InetSocketAddress getLocalAddress(Object o) {
                    return null;
                }

                @Override
                protected Object bind(String name, InetSocketAddress address) throws IOException {
                    return null;
                }

                @Override
                protected void closeChannels(List channel, boolean blocking) throws IOException {

                }

                @Override
                protected void sendMessage(Object o, BytesReference reference, ActionListener listener) {
                    try {
                        StreamInput streamIn = reference.streamInput();
                        streamIn.skip(TcpHeader.MARKER_BYTES_SIZE);
                        int len = streamIn.readInt();
                        long requestId = streamIn.readLong();
                        assertEquals(42, requestId);
                        byte status = streamIn.readByte();
                        Version version = Version.fromId(streamIn.readInt());
                        assertEquals(Version.CURRENT, version);
                        assertEquals(compressed, TransportStatus.isCompress(status));
                        called.compareAndSet(false, true);
                        if (compressed) {
                            final int bytesConsumed = TcpHeader.HEADER_SIZE;
                            streamIn = CompressorFactory.compressor(reference.slice(bytesConsumed, reference.length() - bytesConsumed))
                                .streamInput(streamIn);
                        }
                        threadPool.getThreadContext().readHeaders(streamIn);
                        assertEquals("foobar", streamIn.readString());
                        Req readReq = new Req("");
                        readReq.readFrom(streamIn);
                        assertEquals(request.value, readReq.value);
                    } catch (IOException e) {
                        exceptionReference.set(e);
                    }
                }

                @Override
<<<<<<< HEAD
                protected NodeChannels connectToChannels(DiscoveryNode node, ConnectionProfile profile,
                                                         Consumer onChannelClose) throws IOException {
=======
                protected NodeChannels connectToChannels(
                        DiscoveryNode node, ConnectionProfile profile, Consumer onChannelClose) throws IOException {
>>>>>>> 8bbedf5f
                    return new NodeChannels(node, new Object[profile.getNumConnections()], profile);
                }

                @Override
                protected boolean isOpen(Object o) {
                    return false;
                }

                @Override
                public long serverOpen() {
                    return 0;
                }

                @Override
                public NodeChannels getConnection(DiscoveryNode node) {
                    return new NodeChannels(node, new Object[MockTcpTransport.LIGHT_PROFILE.getNumConnections()],
                        MockTcpTransport.LIGHT_PROFILE);
                }
            };
            DiscoveryNode node = new DiscoveryNode("foo", new LocalTransportAddress("1"), Version.CURRENT);
            Transport.Connection connection = transport.getConnection(node);
            connection.sendRequest(42, "foobar", request, TransportRequestOptions.EMPTY);
            assertTrue(called.get());
            assertNull("IOException while sending message.", exceptionReference.get());
        } finally {
            ThreadPool.terminate(threadPool, 10, TimeUnit.SECONDS);
        }
    }

    private static final class Req extends TransportRequest {
        public String value;

        private Req(String value) {
            this.value = value;
        }

        @Override
        public void readFrom(StreamInput in) throws IOException {
            value = in.readString();
        }

        @Override
        public void writeTo(StreamOutput out) throws IOException {
            out.writeString(value);
        }
    }

    public void testConnectionProfileResolve() {
        final ConnectionProfile defaultProfile = TcpTransport.buildDefaultConnectionProfile(Settings.EMPTY);
        assertEquals(defaultProfile, TcpTransport.resolveConnectionProfile(null, defaultProfile));

        final ConnectionProfile.Builder builder = new ConnectionProfile.Builder();
        builder.addConnections(randomIntBetween(0, 5), TransportRequestOptions.Type.BULK);
        builder.addConnections(randomIntBetween(0, 5), TransportRequestOptions.Type.RECOVERY);
        builder.addConnections(randomIntBetween(0, 5), TransportRequestOptions.Type.REG);
        builder.addConnections(randomIntBetween(0, 5), TransportRequestOptions.Type.STATE);
        builder.addConnections(randomIntBetween(0, 5), TransportRequestOptions.Type.PING);

        final boolean connectionTimeoutSet = randomBoolean();
        if (connectionTimeoutSet) {
            builder.setConnectTimeout(TimeValue.timeValueMillis(randomNonNegativeLong()));
        }
        final boolean connectionHandshakeSet = randomBoolean();
        if (connectionHandshakeSet) {
            builder.setHandshakeTimeout(TimeValue.timeValueMillis(randomNonNegativeLong()));
        }

        final ConnectionProfile profile = builder.build();
        final ConnectionProfile resolved = TcpTransport.resolveConnectionProfile(profile, defaultProfile);
        assertNotEquals(resolved, defaultProfile);
        assertThat(resolved.getNumConnections(), equalTo(profile.getNumConnections()));
        assertThat(resolved.getHandles(), equalTo(profile.getHandles()));

        assertThat(resolved.getConnectTimeout(),
            equalTo(connectionTimeoutSet ? profile.getConnectTimeout() : defaultProfile.getConnectTimeout()));
        assertThat(resolved.getHandshakeTimeout(),
            equalTo(connectionHandshakeSet ? profile.getHandshakeTimeout() : defaultProfile.getHandshakeTimeout()));
    }

    public void testDefaultConnectionProfile() {
        ConnectionProfile profile = TcpTransport.buildDefaultConnectionProfile(Settings.EMPTY);
        assertEquals(13, profile.getNumConnections());
        assertEquals(1, profile.getNumConnectionsPerType(TransportRequestOptions.Type.PING));
        assertEquals(6, profile.getNumConnectionsPerType(TransportRequestOptions.Type.REG));
        assertEquals(1, profile.getNumConnectionsPerType(TransportRequestOptions.Type.STATE));
        assertEquals(2, profile.getNumConnectionsPerType(TransportRequestOptions.Type.RECOVERY));
        assertEquals(3, profile.getNumConnectionsPerType(TransportRequestOptions.Type.BULK));

        profile = TcpTransport.buildDefaultConnectionProfile(Settings.builder().put("node.master", false).build());
        assertEquals(12, profile.getNumConnections());
        assertEquals(1, profile.getNumConnectionsPerType(TransportRequestOptions.Type.PING));
        assertEquals(6, profile.getNumConnectionsPerType(TransportRequestOptions.Type.REG));
        assertEquals(0, profile.getNumConnectionsPerType(TransportRequestOptions.Type.STATE));
        assertEquals(2, profile.getNumConnectionsPerType(TransportRequestOptions.Type.RECOVERY));
        assertEquals(3, profile.getNumConnectionsPerType(TransportRequestOptions.Type.BULK));

        profile = TcpTransport.buildDefaultConnectionProfile(Settings.builder().put("node.data", false).build());
        assertEquals(11, profile.getNumConnections());
        assertEquals(1, profile.getNumConnectionsPerType(TransportRequestOptions.Type.PING));
        assertEquals(6, profile.getNumConnectionsPerType(TransportRequestOptions.Type.REG));
        assertEquals(1, profile.getNumConnectionsPerType(TransportRequestOptions.Type.STATE));
        assertEquals(0, profile.getNumConnectionsPerType(TransportRequestOptions.Type.RECOVERY));
        assertEquals(3, profile.getNumConnectionsPerType(TransportRequestOptions.Type.BULK));

        profile = TcpTransport.buildDefaultConnectionProfile(Settings.builder().put("node.data", false).put("node.master", false).build());
        assertEquals(10, profile.getNumConnections());
        assertEquals(1, profile.getNumConnectionsPerType(TransportRequestOptions.Type.PING));
        assertEquals(6, profile.getNumConnectionsPerType(TransportRequestOptions.Type.REG));
        assertEquals(0, profile.getNumConnectionsPerType(TransportRequestOptions.Type.STATE));
        assertEquals(0, profile.getNumConnectionsPerType(TransportRequestOptions.Type.RECOVERY));
        assertEquals(3, profile.getNumConnectionsPerType(TransportRequestOptions.Type.BULK));
    }

}<|MERGE_RESOLUTION|>--- conflicted
+++ resolved
@@ -40,10 +40,7 @@
 import java.util.List;
 import java.util.concurrent.TimeUnit;
 import java.util.concurrent.atomic.AtomicBoolean;
-<<<<<<< HEAD
-=======
 import java.util.concurrent.atomic.AtomicReference;
->>>>>>> 8bbedf5f
 import java.util.function.Consumer;
 
 import static org.hamcrest.Matchers.equalTo;
@@ -207,13 +204,8 @@
                 }
 
                 @Override
-<<<<<<< HEAD
-                protected NodeChannels connectToChannels(DiscoveryNode node, ConnectionProfile profile,
-                                                         Consumer onChannelClose) throws IOException {
-=======
                 protected NodeChannels connectToChannels(
                         DiscoveryNode node, ConnectionProfile profile, Consumer onChannelClose) throws IOException {
->>>>>>> 8bbedf5f
                     return new NodeChannels(node, new Object[profile.getNumConnections()], profile);
                 }
 
