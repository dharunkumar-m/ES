--- conflicted
+++ resolved
@@ -186,12 +186,8 @@
         OriginalIndices localIndices = remoteClusterIndices.remove(RemoteClusterAware.LOCAL_CLUSTER_GROUP_KEY);
         if (remoteClusterIndices.isEmpty()) {
             executeSearch((SearchTask)task, timeProvider, searchRequest, localIndices, remoteClusterIndices, Collections.emptyList(),
-<<<<<<< HEAD
-                (clusterName, nodeId) -> null, clusterState, Collections.emptyMap(), listener);
-=======
                 (clusterName, nodeId) -> null, clusterState, Collections.emptyMap(), listener, clusterState.getNodes()
                     .getDataNodes().size());
->>>>>>> 8bbedf5f
         } else {
             remoteClusterService.collectSearchShards(searchRequest.indicesOptions(), searchRequest.preference(), searchRequest.routing(),
                 remoteClusterIndices, ActionListener.wrap((searchShardsResponses) -> {
@@ -199,15 +195,10 @@
                     Map<String, AliasFilter> remoteAliasFilters = new HashMap<>();
                     BiFunction<String, String, DiscoveryNode> clusterNodeLookup = processRemoteShards(searchShardsResponses,
                         remoteClusterIndices, remoteShardIterators, remoteAliasFilters);
-<<<<<<< HEAD
-                    executeSearch((SearchTask) task, timeProvider, searchRequest, localIndices, remoteClusterIndices, remoteShardIterators,
-                        clusterNodeLookup, clusterState, remoteAliasFilters, listener);
-=======
                     int numNodesInvovled = searchShardsResponses.values().stream().mapToInt(r -> r.getNodes().length).sum()
                         + clusterState.getNodes().getDataNodes().size();
                     executeSearch((SearchTask) task, timeProvider, searchRequest, localIndices, remoteClusterIndices, remoteShardIterators,
                         clusterNodeLookup, clusterState, remoteAliasFilters, listener, numNodesInvovled);
->>>>>>> 8bbedf5f
                 }, listener::onFailure));
         }
     }
@@ -261,11 +252,7 @@
     private void executeSearch(SearchTask task, SearchTimeProvider timeProvider, SearchRequest searchRequest, OriginalIndices localIndices,
                                Map<String, OriginalIndices> remoteClusterIndices, List<SearchShardIterator> remoteShardIterators,
                                BiFunction<String, String, DiscoveryNode> remoteConnections, ClusterState clusterState,
-<<<<<<< HEAD
-                               Map<String, AliasFilter> remoteAliasMap, ActionListener<SearchResponse> listener) {
-=======
                                Map<String, AliasFilter> remoteAliasMap, ActionListener<SearchResponse> listener, int nodeCount) {
->>>>>>> 8bbedf5f
 
         clusterState.blocks().globalBlockedRaiseException(ClusterBlockLevel.READ);
         // TODO: I think startTime() should become part of ActionRequest and that should be used both for index name
