/*
 * Licensed to Elasticsearch under one or more contributor
 * license agreements. See the NOTICE file distributed with
 * this work for additional information regarding copyright
 * ownership. Elasticsearch licenses this file to you under
 * the Apache License, Version 2.0 (the "License"); you may
 * not use this file except in compliance with the License.
 * You may obtain a copy of the License at
 *
 *    http://www.apache.org/licenses/LICENSE-2.0
 *
 * Unless required by applicable law or agreed to in writing,
 * software distributed under the License is distributed on an
 * "AS IS" BASIS, WITHOUT WARRANTIES OR CONDITIONS OF ANY
 * KIND, either express or implied.  See the License for the
 * specific language governing permissions and limitations
 * under the License.
 */

package org.elasticsearch.index.engine;

import org.apache.logging.log4j.Logger;
import org.apache.lucene.index.DirectoryReader;
import org.apache.lucene.index.IndexFormatTooOldException;
import org.apache.lucene.index.IndexReader;
import org.apache.lucene.index.IndexWriter;
import org.apache.lucene.index.IndexWriterConfig;
import org.apache.lucene.index.LeafReader;
import org.apache.lucene.index.LiveIndexWriterConfig;
import org.apache.lucene.index.MergePolicy;
import org.apache.lucene.index.SegmentCommitInfo;
import org.apache.lucene.index.SegmentInfos;
import org.apache.lucene.index.SnapshotDeletionPolicy;
import org.apache.lucene.index.Term;
import org.apache.lucene.search.IndexSearcher;
import org.apache.lucene.search.ReferenceManager;
import org.apache.lucene.search.SearcherFactory;
import org.apache.lucene.search.SearcherManager;
import org.apache.lucene.search.TermQuery;
import org.apache.lucene.store.AlreadyClosedException;
import org.apache.lucene.store.Directory;
import org.apache.lucene.store.LockObtainFailedException;
import org.apache.lucene.util.BytesRef;
import org.apache.lucene.util.IOUtils;
import org.apache.lucene.util.InfoStream;
import org.elasticsearch.ExceptionsHelper;
import org.elasticsearch.Version;
import org.elasticsearch.action.index.IndexRequest;
import org.elasticsearch.common.Nullable;
import org.elasticsearch.common.SuppressForbidden;
import org.elasticsearch.common.UUIDs;
import org.elasticsearch.common.collect.Tuple;
import org.elasticsearch.common.lease.Releasable;
import org.elasticsearch.common.lucene.LoggerInfoStream;
import org.elasticsearch.common.lucene.Lucene;
import org.elasticsearch.common.lucene.index.ElasticsearchDirectoryReader;
import org.elasticsearch.common.lucene.uid.Versions;
import org.elasticsearch.common.lucene.uid.VersionsAndSeqNoResolver;
import org.elasticsearch.common.lucene.uid.VersionsAndSeqNoResolver.DocIdAndSeqNo;
import org.elasticsearch.common.metrics.CounterMetric;
import org.elasticsearch.common.util.concurrent.AbstractRunnable;
import org.elasticsearch.common.util.concurrent.KeyedLock;
import org.elasticsearch.common.util.concurrent.ReleasableLock;
import org.elasticsearch.index.IndexSettings;
import org.elasticsearch.index.VersionType;
import org.elasticsearch.index.mapper.IdFieldMapper;
import org.elasticsearch.index.mapper.ParseContext;
import org.elasticsearch.index.mapper.UidFieldMapper;
import org.elasticsearch.index.merge.MergeStats;
import org.elasticsearch.index.merge.OnGoingMerge;
import org.elasticsearch.index.seqno.LocalCheckpointTracker;
import org.elasticsearch.index.seqno.SequenceNumbers;
import org.elasticsearch.index.shard.ElasticsearchMergePolicy;
import org.elasticsearch.index.shard.IndexingStats;
import org.elasticsearch.index.shard.ShardId;
import org.elasticsearch.index.translog.Translog;
import org.elasticsearch.index.translog.TranslogConfig;
import org.elasticsearch.index.translog.TranslogCorruptedException;
import org.elasticsearch.index.translog.TranslogDeletionPolicy;
import org.elasticsearch.threadpool.ThreadPool;

import java.io.IOException;
import java.util.Arrays;
import java.util.HashMap;
import java.util.List;
import java.util.Map;
import java.util.Objects;
import java.util.Optional;
import java.util.Set;
import java.util.concurrent.CountDownLatch;
import java.util.concurrent.atomic.AtomicBoolean;
import java.util.concurrent.atomic.AtomicInteger;
import java.util.concurrent.atomic.AtomicLong;
import java.util.concurrent.locks.Lock;
import java.util.concurrent.locks.ReentrantLock;
import java.util.function.BiFunction;
import java.util.function.LongSupplier;

public class InternalEngine extends Engine {

    /**
     * When we last pruned expired tombstones from versionMap.deletes:
     */
    private volatile long lastDeleteVersionPruneTimeMSec;

    private final Translog translog;
    private final ElasticsearchConcurrentMergeScheduler mergeScheduler;

    private final IndexWriter indexWriter;

    private final ExternalSearcherManager externalSearcherManager;
    private final SearcherManager internalSearcherManager;

    private final Lock flushLock = new ReentrantLock();
    private final ReentrantLock optimizeLock = new ReentrantLock();

    // A uid (in the form of BytesRef) to the version map
    // we use the hashed variant since we iterate over it and check removal and additions on existing keys
    private final LiveVersionMap versionMap = new LiveVersionMap();

    private volatile SegmentInfos lastCommittedSegmentInfos;

    private final IndexThrottle throttle;

    private final LocalCheckpointTracker localCheckpointTracker;

    private final String uidField;

    private final SnapshotDeletionPolicy snapshotDeletionPolicy;

    // How many callers are currently requesting index throttling.  Currently there are only two situations where we do this: when merges
    // are falling behind and when writing indexing buffer to disk is too slow.  When this is 0, there is no throttling, else we throttling
    // incoming indexing ops to a single thread:
    private final AtomicInteger throttleRequestCount = new AtomicInteger();
    private final EngineConfig.OpenMode openMode;
    private final AtomicBoolean pendingTranslogRecovery = new AtomicBoolean(false);
    public static final String MAX_UNSAFE_AUTO_ID_TIMESTAMP_COMMIT_ID = "max_unsafe_auto_id_timestamp";
    private final AtomicLong maxUnsafeAutoIdTimestamp = new AtomicLong(-1);
    private final CounterMetric numVersionLookups = new CounterMetric();
    private final CounterMetric numIndexVersionsLookups = new CounterMetric();
    /**
     * How many bytes we are currently moving to disk, via either IndexWriter.flush or refresh.  IndexingMemoryController polls this
     * across all shards to decide if throttling is necessary because moving bytes to disk is falling behind vs incoming documents
     * being indexed/deleted.
     */
    private final AtomicLong writingBytes = new AtomicLong();

    @Nullable
    private final String historyUUID;

    public InternalEngine(EngineConfig engineConfig) {
        this(engineConfig, LocalCheckpointTracker::new);
    }

    InternalEngine(
            final EngineConfig engineConfig,
            final BiFunction<Long, Long, LocalCheckpointTracker> localCheckpointTrackerSupplier) {
        super(engineConfig);
        openMode = engineConfig.getOpenMode();
        if (engineConfig.isAutoGeneratedIDsOptimizationEnabled() == false) {
            maxUnsafeAutoIdTimestamp.set(Long.MAX_VALUE);
        }
        this.uidField = engineConfig.getIndexSettings().isSingleType() ? IdFieldMapper.NAME : UidFieldMapper.NAME;
        final TranslogDeletionPolicy translogDeletionPolicy = new TranslogDeletionPolicy(
                engineConfig.getIndexSettings().getTranslogRetentionSize().getBytes(),
                engineConfig.getIndexSettings().getTranslogRetentionAge().getMillis()
        );
        store.incRef();
        IndexWriter writer = null;
        Translog translog = null;
        ExternalSearcherManager externalSearcherManager = null;
        SearcherManager internalSearcherManager = null;
        EngineMergeScheduler scheduler = null;
        boolean success = false;
        try {
            this.lastDeleteVersionPruneTimeMSec = engineConfig.getThreadPool().relativeTimeInMillis();

            mergeScheduler = scheduler = new EngineMergeScheduler(engineConfig.getShardId(), engineConfig.getIndexSettings());
            throttle = new IndexThrottle();
            try {
                this.localCheckpointTracker = createLocalCheckpointTracker(localCheckpointTrackerSupplier);
                translog = openTranslog(engineConfig, translogDeletionPolicy, engineConfig.getGlobalCheckpointSupplier());
                assert translog.getGeneration() != null;
                this.translog = translog;
                this.snapshotDeletionPolicy = new SnapshotDeletionPolicy(
                    new CombinedDeletionPolicy(openMode, translogDeletionPolicy, translog::getLastSyncedGlobalCheckpoint)
                );
                writer = createWriter(openMode == EngineConfig.OpenMode.CREATE_INDEX_AND_TRANSLOG);
                updateMaxUnsafeAutoIdTimestampFromWriter(writer);
                assert engineConfig.getForceNewHistoryUUID() == false
                    || openMode == EngineConfig.OpenMode.CREATE_INDEX_AND_TRANSLOG
                    || openMode == EngineConfig.OpenMode.OPEN_INDEX_CREATE_TRANSLOG
                    : "OpenMode must be either CREATE_INDEX_AND_TRANSLOG or OPEN_INDEX_CREATE_TRANSLOG if forceNewHistoryUUID; " +
                    "openMode [" + openMode + "], forceNewHistoryUUID [" + engineConfig.getForceNewHistoryUUID() + "]";
                historyUUID = loadOrGenerateHistoryUUID(writer, engineConfig.getForceNewHistoryUUID());
                Objects.requireNonNull(historyUUID, "history uuid should not be null");
                indexWriter = writer;
                if (openMode == EngineConfig.OpenMode.OPEN_INDEX_AND_TRANSLOG) {
                    persistHistoryUUIDIfNeeded();
                } else {
                    commitNewTranslogAndHistoryUUIDs(writer, translog);
                }
            } catch (IOException | TranslogCorruptedException e) {
                throw new EngineCreationFailureException(shardId, "failed to create engine", e);
            } catch (AssertionError e) {
                // IndexWriter throws AssertionError on init, if asserts are enabled, if any files don't exist, but tests that
                // randomly throw FNFE/NSFE can also hit this:
                if (ExceptionsHelper.stackTrace(e).contains("org.apache.lucene.index.IndexWriter.filesExist")) {
                    throw new EngineCreationFailureException(shardId, "failed to create engine", e);
                } else {
                    throw e;
                }
            }
            externalSearcherManager = createSearcherManager(new SearchFactory(logger, isClosed, engineConfig));
            internalSearcherManager = externalSearcherManager.internalSearcherManager;
            this.internalSearcherManager = internalSearcherManager;
            this.externalSearcherManager = externalSearcherManager;
            internalSearcherManager.addListener(versionMap);
            assert pendingTranslogRecovery.get() == false : "translog recovery can't be pending before we set it";
            // don't allow commits until we are done with recovering
            pendingTranslogRecovery.set(openMode == EngineConfig.OpenMode.OPEN_INDEX_AND_TRANSLOG);
            for (ReferenceManager.RefreshListener listener: engineConfig.getExternalRefreshListener()) {
                this.externalSearcherManager.addListener(listener);
            }
            for (ReferenceManager.RefreshListener listener: engineConfig.getInternalRefreshListener()) {
                this.internalSearcherManager.addListener(listener);
            }
            success = true;
        } finally {
            if (success == false) {
                IOUtils.closeWhileHandlingException(writer, translog, internalSearcherManager, externalSearcherManager, scheduler);
                if (isClosed.get() == false) {
                    // failure we need to dec the store reference
                    store.decRef();
                }
            }
        }
        logger.trace("created new InternalEngine");
    }

    private LocalCheckpointTracker createLocalCheckpointTracker(
        BiFunction<Long, Long, LocalCheckpointTracker> localCheckpointTrackerSupplier) throws IOException {
        final long maxSeqNo;
        final long localCheckpoint;
        switch (openMode) {
            case CREATE_INDEX_AND_TRANSLOG:
                maxSeqNo = SequenceNumbers.NO_OPS_PERFORMED;
                localCheckpoint = SequenceNumbers.NO_OPS_PERFORMED;
                break;
            case OPEN_INDEX_AND_TRANSLOG:
            case OPEN_INDEX_CREATE_TRANSLOG:
                final Tuple<Long, Long> seqNoStats = store.loadSeqNoInfo();
                maxSeqNo = seqNoStats.v1();
                localCheckpoint = seqNoStats.v2();
                logger.trace("recovered maximum sequence number [{}] and local checkpoint [{}]", maxSeqNo, localCheckpoint);
                break;
            default: throw new IllegalArgumentException("unknown type: " + openMode);
        }
        return localCheckpointTrackerSupplier.apply(maxSeqNo, localCheckpoint);
    }

    /**
     * This reference manager delegates all it's refresh calls to another (internal) SearcherManager
     * The main purpose for this is that if we have external refreshes happening we don't issue extra
     * refreshes to clear version map memory etc. this can cause excessive segment creation if heavy indexing
     * is happening and the refresh interval is low (ie. 1 sec)
     *
     * This also prevents segment starvation where an internal reader holds on to old segments literally forever
     * since no indexing is happening and refreshes are only happening to the external reader manager, while with
     * this specialized implementation an external refresh will immediately be reflected on the internal reader
     * and old segments can be released in the same way previous version did this (as a side-effect of _refresh)
     */
    @SuppressForbidden(reason = "reference counting is required here")
    private static final class ExternalSearcherManager extends ReferenceManager<IndexSearcher> {
        private final SearcherFactory searcherFactory;
        private final SearcherManager internalSearcherManager;

        ExternalSearcherManager(SearcherManager internalSearcherManager, SearcherFactory searcherFactory) throws IOException {
            IndexSearcher acquire = internalSearcherManager.acquire();
            try {
                IndexReader indexReader = acquire.getIndexReader();
                assert indexReader instanceof ElasticsearchDirectoryReader:
                    "searcher's IndexReader should be an ElasticsearchDirectoryReader, but got " + indexReader;
                indexReader.incRef(); // steal the reader - getSearcher will decrement if it fails
                current = SearcherManager.getSearcher(searcherFactory, indexReader, null);
            } finally {
                internalSearcherManager.release(acquire);
            }
            this.searcherFactory = searcherFactory;
            this.internalSearcherManager = internalSearcherManager;
        }

        @Override
        protected IndexSearcher refreshIfNeeded(IndexSearcher referenceToRefresh) throws IOException {
            // we simply run a blocking refresh on the internal reference manager and then steal it's reader
            // it's a save operation since we acquire the reader which incs it's reference but then down the road
            // steal it by calling incRef on the "stolen" reader
            internalSearcherManager.maybeRefreshBlocking();
            IndexSearcher acquire = internalSearcherManager.acquire();
            final IndexReader previousReader = referenceToRefresh.getIndexReader();
            assert previousReader instanceof ElasticsearchDirectoryReader:
                "searcher's IndexReader should be an ElasticsearchDirectoryReader, but got " + previousReader;
            try {
                final IndexReader newReader = acquire.getIndexReader();
                if (newReader == previousReader) {
                    // nothing has changed - both ref managers share the same instance so we can use reference equality
                    return null;
                } else {
                    newReader.incRef(); // steal the reader - getSearcher will decrement if it fails
                    return SearcherManager.getSearcher(searcherFactory, newReader, previousReader);
                }
            } finally {
                internalSearcherManager.release(acquire);
            }
        }

        @Override
        protected boolean tryIncRef(IndexSearcher reference) {
            return reference.getIndexReader().tryIncRef();
        }

        @Override
        protected int getRefCount(IndexSearcher reference) {
            return reference.getIndexReader().getRefCount();
        }

        @Override
        protected void decRef(IndexSearcher reference) throws IOException { reference.getIndexReader().decRef(); }
    }

    @Override
    public void restoreLocalCheckpointFromTranslog() throws IOException {
        try (ReleasableLock ignored = writeLock.acquire()) {
            ensureOpen();
<<<<<<< HEAD
            final long localCheckpoint = seqNoService.getLocalCheckpoint();
            try (Translog.Snapshot snapshot = getTranslog().newSnapshotFrom(localCheckpoint + 1)) {
=======
            final long localCheckpoint = localCheckpointTracker.getCheckpoint();
            try (Translog.Snapshot snapshot = getTranslog().newSnapshotFromMinSeqNo(localCheckpoint + 1)) {
>>>>>>> ec0bbef5
                Translog.Operation operation;
                while ((operation = snapshot.next()) != null) {
                    if (operation.seqNo() > localCheckpoint) {
                        localCheckpointTracker.markSeqNoAsCompleted(operation.seqNo());
                    }
                }
            }
        }
    }

    @Override
    public int fillSeqNoGaps(long primaryTerm) throws IOException {
        try (ReleasableLock ignored = writeLock.acquire()) {
            ensureOpen();
            final long localCheckpoint = localCheckpointTracker.getCheckpoint();
            final long maxSeqNo = localCheckpointTracker.getMaxSeqNo();
            int numNoOpsAdded = 0;
            for (
                    long seqNo = localCheckpoint + 1;
                    seqNo <= maxSeqNo;
                    seqNo = localCheckpointTracker.getCheckpoint() + 1 /* the local checkpoint might have advanced so we leap-frog */) {
                innerNoOp(new NoOp(seqNo, primaryTerm, Operation.Origin.PRIMARY, System.nanoTime(), "filling gaps"));
                numNoOpsAdded++;
                assert seqNo <= localCheckpointTracker.getCheckpoint()
                        : "local checkpoint did not advance; was [" + seqNo + "], now [" + localCheckpointTracker.getCheckpoint() + "]";

            }
            return numNoOpsAdded;
        }
    }

    private void updateMaxUnsafeAutoIdTimestampFromWriter(IndexWriter writer) {
        long commitMaxUnsafeAutoIdTimestamp = Long.MIN_VALUE;
        for (Map.Entry<String, String> entry : writer.getLiveCommitData()) {
            if (entry.getKey().equals(MAX_UNSAFE_AUTO_ID_TIMESTAMP_COMMIT_ID)) {
                commitMaxUnsafeAutoIdTimestamp = Long.parseLong(entry.getValue());
                break;
            }
        }
        maxUnsafeAutoIdTimestamp.set(Math.max(maxUnsafeAutoIdTimestamp.get(), commitMaxUnsafeAutoIdTimestamp));
    }

    @Override
    public InternalEngine recoverFromTranslog() throws IOException {
        flushLock.lock();
        try (ReleasableLock lock = readLock.acquire()) {
            ensureOpen();
            if (openMode != EngineConfig.OpenMode.OPEN_INDEX_AND_TRANSLOG) {
                throw new IllegalStateException("Can't recover from translog with open mode: " + openMode);
            }
            if (pendingTranslogRecovery.get() == false) {
                throw new IllegalStateException("Engine has already been recovered");
            }
            try {
                recoverFromTranslogInternal();
            } catch (Exception e) {
                try {
                    pendingTranslogRecovery.set(true); // just play safe and never allow commits on this see #ensureCanFlush
                    failEngine("failed to recover from translog", e);
                } catch (Exception inner) {
                    e.addSuppressed(inner);
                }
                throw e;
            }
        } finally {
            flushLock.unlock();
        }
        return this;
    }

    private void recoverFromTranslogInternal() throws IOException {
        Translog.TranslogGeneration translogGeneration = translog.getGeneration();
        final int opsRecovered;
        final long translogGen = Long.parseLong(lastCommittedSegmentInfos.getUserData().get(Translog.TRANSLOG_GENERATION_KEY));
        try (Translog.Snapshot snapshot = translog.newSnapshotFromGen(translogGen)) {
            opsRecovered = config().getTranslogRecoveryRunner().run(this, snapshot);
        } catch (Exception e) {
            throw new EngineException(shardId, "failed to recover from translog", e);
        }
        // flush if we recovered something or if we have references to older translogs
        // note: if opsRecovered == 0 and we have older translogs it means they are corrupted or 0 length.
        assert pendingTranslogRecovery.get() : "translogRecovery is not pending but should be";
        pendingTranslogRecovery.set(false); // we are good - now we can commit
        if (opsRecovered > 0) {
            logger.trace("flushing post recovery from translog. ops recovered [{}]. committed translog id [{}]. current id [{}]",
                opsRecovered, translogGeneration == null ? null : translogGeneration.translogFileGeneration, translog.currentFileGeneration());
            flush(true, true);
            refresh("translog_recovery");
        } else if (translog.isCurrent(translogGeneration) == false) {
            commitIndexWriter(indexWriter, translog, lastCommittedSegmentInfos.getUserData().get(Engine.SYNC_COMMIT_ID));
            refreshLastCommittedSegmentInfos();
        } else if (lastCommittedSegmentInfos.getUserData().containsKey(SequenceNumbers.LOCAL_CHECKPOINT_KEY) == false)  {
            assert engineConfig.getIndexSettings().getIndexVersionCreated().before(Version.V_6_0_0_alpha1) :
                "index was created on version " + engineConfig.getIndexSettings().getIndexVersionCreated() + "but has "
                    + "no sequence numbers info in commit";

            commitIndexWriter(indexWriter, translog, lastCommittedSegmentInfos.getUserData().get(Engine.SYNC_COMMIT_ID));
            refreshLastCommittedSegmentInfos();
        }
        // clean up what's not needed
        translog.trimUnreferencedReaders();
    }

    private Translog openTranslog(EngineConfig engineConfig, TranslogDeletionPolicy translogDeletionPolicy, LongSupplier globalCheckpointSupplier) throws IOException {
        assert openMode != null;
        final TranslogConfig translogConfig = engineConfig.getTranslogConfig();
        String translogUUID = null;
        if (openMode == EngineConfig.OpenMode.OPEN_INDEX_AND_TRANSLOG) {
            translogUUID = loadTranslogUUIDFromLastCommit();
            // We expect that this shard already exists, so it must already have an existing translog else something is badly wrong!
            if (translogUUID == null) {
                throw new IndexFormatTooOldException("translog", "translog has no generation nor a UUID - this might be an index from a previous version consider upgrading to N-1 first");
            }
            // A translog checkpoint from 5.x index does not have translog_generation_key and Translog's ctor will read translog gen values
            // from translogDeletionPolicy. We need to bootstrap these values from the recovering commit before calling Translog ctor.
            if (engineConfig.getIndexSettings().getIndexVersionCreated().before(Version.V_6_0_0)) {
                // TODO: Replace the last commit by a starting commit.
                final Map<String, String> lastCommitUserData = store.readLastCommittedSegmentsInfo().getUserData();
                final long minRequiredTranslogGen = Long.parseLong(lastCommitUserData.get(Translog.TRANSLOG_GENERATION_KEY));
                translogDeletionPolicy.setTranslogGenerationOfLastCommit(minRequiredTranslogGen);
                translogDeletionPolicy.setMinTranslogGenerationForRecovery(minRequiredTranslogGen);
            }
        }
        return new Translog(translogConfig, translogUUID, translogDeletionPolicy, globalCheckpointSupplier);
    }

    private void commitNewTranslogAndHistoryUUIDs(IndexWriter writer, Translog translog) throws IOException {
        final Map<String, String> commitUserData = commitDataAsMap(writer);
        assert translog.getTranslogUUID().equals(commitUserData.get(Translog.TRANSLOG_UUID_KEY)) == false :
            "committing a new translog uuid but it's already equal (uuid [" + translog.getTranslogUUID() + "])";
        assert openMode != EngineConfig.OpenMode.OPEN_INDEX_AND_TRANSLOG : "OPEN_INDEX_AND_TRANSLOG must not fresh translogUUID";
        assert historyUUID.equals(commitUserData.get(HISTORY_UUID_KEY)) == false || config().getForceNewHistoryUUID() == false :
            "a new history id was forced, but the one in the commit is equal";
        commitIndexWriter(writer, translog, openMode == EngineConfig.OpenMode.OPEN_INDEX_CREATE_TRANSLOG
            ? commitUserData.get(SYNC_COMMIT_ID) : null);
    }

    /** If needed, updates the metadata in the index writer to match the potentially new translog and history uuid */
    private void persistHistoryUUIDIfNeeded() throws IOException {
        Objects.requireNonNull(historyUUID);
        final Map<String, String> commitUserData = commitDataAsMap(indexWriter);
        if (historyUUID.equals(commitUserData.get(HISTORY_UUID_KEY)) == false) {
            assert openMode == EngineConfig.OpenMode.OPEN_INDEX_AND_TRANSLOG :
                "if the translog was created, history should have been committed";
            assert commitUserData.containsKey(HISTORY_UUID_KEY) == false || config().getForceNewHistoryUUID();
            Map<String, String> newData = new HashMap<>(commitUserData);
            newData.put(HISTORY_UUID_KEY, historyUUID);
            commitIndexWriter(indexWriter, newData.entrySet());
        } else {
            assert openMode != EngineConfig.OpenMode.OPEN_INDEX_AND_TRANSLOG || config().getForceNewHistoryUUID() == false :
                "history uuid is already committed, but the translog uuid isn't committed and a new history id was generated";
        }
    }


    @Override
    public Translog getTranslog() {
        ensureOpen();
        return translog;
    }

    @Override
    public String getHistoryUUID() {
        return historyUUID;
    }

    /** Returns how many bytes we are currently moving from indexing buffer to segments on disk */
    @Override
    public long getWritingBytes() {
        return writingBytes.get();
    }

    /**
     * Reads the current stored translog ID from the last commit data.
     */
    @Nullable
    private String loadTranslogUUIDFromLastCommit() throws IOException {
        assert openMode == EngineConfig.OpenMode.OPEN_INDEX_AND_TRANSLOG :
            "Only reuse existing translogUUID with OPEN_INDEX_AND_TRANSLOG; openMode = [" + openMode + "]";
        final Map<String, String> commitUserData = store.readLastCommittedSegmentsInfo().getUserData();
        if (commitUserData.containsKey(Translog.TRANSLOG_UUID_KEY)) {
            if (commitUserData.containsKey(Translog.TRANSLOG_GENERATION_KEY) == false) {
                throw new IllegalStateException("commit doesn't contain translog generation id");
            }
            return commitUserData.get(Translog.TRANSLOG_UUID_KEY);
        } else {
            return null;
        }
    }

    /**
     * Reads the current stored history ID from the IW commit data. Generates a new UUID if not found or if generation is forced.
     */
    private String loadOrGenerateHistoryUUID(final IndexWriter writer, boolean forceNew) throws IOException {
        String uuid = commitDataAsMap(writer).get(HISTORY_UUID_KEY);
        if (uuid == null || forceNew) {
            assert
                forceNew || // recovery from a local store creates an index that doesn't have yet a history_uuid
                openMode == EngineConfig.OpenMode.CREATE_INDEX_AND_TRANSLOG ||
                config().getIndexSettings().getIndexVersionCreated().before(Version.V_6_0_0_rc1) :
                "existing index was created after 6_0_0_rc1 but has no history uuid";
            uuid = UUIDs.randomBase64UUID();
        }
        return uuid;
    }

    private ExternalSearcherManager createSearcherManager(SearchFactory externalSearcherFactory) throws EngineException {
        boolean success = false;
        SearcherManager internalSearcherManager = null;
        try {
            try {
                final DirectoryReader directoryReader = ElasticsearchDirectoryReader.wrap(DirectoryReader.open(indexWriter), shardId);
                internalSearcherManager = new SearcherManager(directoryReader,
                        new RamAccountingSearcherFactory(engineConfig.getCircuitBreakerService()));
                lastCommittedSegmentInfos = readLastCommittedSegmentInfos(internalSearcherManager, store);
                ExternalSearcherManager externalSearcherManager = new ExternalSearcherManager(internalSearcherManager,
                    externalSearcherFactory);
                success = true;
                return externalSearcherManager;
            } catch (IOException e) {
                maybeFailEngine("start", e);
                try {
                    indexWriter.rollback();
                } catch (IOException inner) { // iw is closed below
                    e.addSuppressed(inner);
                }
                throw new EngineCreationFailureException(shardId, "failed to open reader on writer", e);
            }
        } finally {
            if (success == false) { // release everything we created on a failure
                IOUtils.closeWhileHandlingException(internalSearcherManager, indexWriter);
            }
        }
    }

    @Override
    public GetResult get(Get get, BiFunction<String, SearcherScope, Searcher> searcherFactory) throws EngineException {
        assert Objects.equals(get.uid().field(), uidField) : get.uid().field();
        try (ReleasableLock ignored = readLock.acquire()) {
            ensureOpen();
            SearcherScope scope;
            if (get.realtime()) {
                VersionValue versionValue = null;
                try (Releasable ignore = versionMap.acquireLock(get.uid().bytes())) {
                    // we need to lock here to access the version map to do this truly in RT
                    versionValue = getVersionFromMap(get.uid().bytes());
                }
                if (versionValue != null) {
                    if (versionValue.isDelete()) {
                        return GetResult.NOT_EXISTS;
                    }
                    if (get.versionType().isVersionConflictForReads(versionValue.version, get.version())) {
                        throw new VersionConflictEngineException(shardId, get.type(), get.id(),
                            get.versionType().explainConflictForReads(versionValue.version, get.version()));
                    }
                    refresh("realtime_get", SearcherScope.INTERNAL);
                }
                scope = SearcherScope.INTERNAL;
            } else {
                // we expose what has been externally expose in a point in time snapshot via an explicit refresh
                scope = SearcherScope.EXTERNAL;
            }

            // no version, get the version from the index, we know that we refresh on flush
            return getFromSearcher(get, searcherFactory, scope);
        }
    }

    /**
     * the status of the current doc version in lucene, compared to the version in an incoming
     * operation
     */
    enum OpVsLuceneDocStatus {
        /** the op is more recent than the one that last modified the doc found in lucene*/
        OP_NEWER,
        /** the op is older or the same as the one that last modified the doc found in lucene*/
        OP_STALE_OR_EQUAL,
        /** no doc was found in lucene */
        LUCENE_DOC_NOT_FOUND
    }

    private OpVsLuceneDocStatus compareOpToLuceneDocBasedOnSeqNo(final Operation op) throws IOException {
        assert op.seqNo() != SequenceNumbers.UNASSIGNED_SEQ_NO : "resolving ops based on seq# but no seqNo is found";
        final OpVsLuceneDocStatus status;
        VersionValue versionValue = getVersionFromMap(op.uid().bytes());
        assert incrementVersionLookup();
        if (versionValue != null) {
            if  (op.seqNo() > versionValue.seqNo ||
                (op.seqNo() == versionValue.seqNo && op.primaryTerm() > versionValue.term))
                status = OpVsLuceneDocStatus.OP_NEWER;
            else {
                status = OpVsLuceneDocStatus.OP_STALE_OR_EQUAL;
            }
        } else {
            // load from index
            assert incrementIndexVersionLookup();
            try (Searcher searcher = acquireSearcher("load_seq_no", SearcherScope.INTERNAL)) {
                DocIdAndSeqNo docAndSeqNo = VersionsAndSeqNoResolver.loadDocIdAndSeqNo(searcher.reader(), op.uid());
                if (docAndSeqNo == null) {
                    status = OpVsLuceneDocStatus.LUCENE_DOC_NOT_FOUND;
                } else if (op.seqNo() > docAndSeqNo.seqNo) {
                    status = OpVsLuceneDocStatus.OP_NEWER;
                } else if (op.seqNo() == docAndSeqNo.seqNo) {
                    // load term to tie break
                    final long existingTerm = VersionsAndSeqNoResolver.loadPrimaryTerm(docAndSeqNo, op.uid().field());
                    if (op.primaryTerm() > existingTerm) {
                        status = OpVsLuceneDocStatus.OP_NEWER;
                    } else {
                        status = OpVsLuceneDocStatus.OP_STALE_OR_EQUAL;
                    }
                } else {
                    status = OpVsLuceneDocStatus.OP_STALE_OR_EQUAL;
                }
            }
        }
        return status;
    }

    /** resolves the current version of the document, returning null if not found */
    private VersionValue resolveDocVersion(final Operation op) throws IOException {
        assert incrementVersionLookup(); // used for asserting in tests
        VersionValue versionValue = getVersionFromMap(op.uid().bytes());
        if (versionValue == null) {
            assert incrementIndexVersionLookup(); // used for asserting in tests
            final long currentVersion = loadCurrentVersionFromIndex(op.uid());
            if (currentVersion != Versions.NOT_FOUND) {
                versionValue = new VersionValue(currentVersion, SequenceNumbers.UNASSIGNED_SEQ_NO, 0L);
            }
        } else if (engineConfig.isEnableGcDeletes() && versionValue.isDelete() &&
            (engineConfig.getThreadPool().relativeTimeInMillis() - ((DeleteVersionValue)versionValue).time) > getGcDeletesInMillis()) {
            versionValue = null;
        }
        return versionValue;
    }

    private OpVsLuceneDocStatus compareOpToLuceneDocBasedOnVersions(final Operation op)
        throws IOException {
        assert op.seqNo() == SequenceNumbers.UNASSIGNED_SEQ_NO : "op is resolved based on versions but have a seq#";
        assert op.version() >= 0 : "versions should be non-negative. got " + op.version();
        final VersionValue versionValue = resolveDocVersion(op);
        if (versionValue == null) {
            return OpVsLuceneDocStatus.LUCENE_DOC_NOT_FOUND;
        } else {
            return op.versionType().isVersionConflictForWrites(versionValue.version, op.version(), versionValue.isDelete()) ?
                OpVsLuceneDocStatus.OP_STALE_OR_EQUAL : OpVsLuceneDocStatus.OP_NEWER;
        }
    }

    private VersionValue getVersionFromMap(BytesRef id) {
        if (versionMap.isUnsafe()) {
            synchronized (versionMap) {
                // we are switching from an unsafe map to a safe map. This might happen concurrently
                // but we only need to do this once since the last operation per ID is to add to the version
                // map so once we pass this point we can safely lookup from the version map.
                if (versionMap.isUnsafe()) {
                    refresh("unsafe_version_map", SearcherScope.INTERNAL);
                }
                versionMap.enforceSafeAccess();
            }
        }
        return versionMap.getUnderLock(id);
    }

    private boolean canOptimizeAddDocument(Index index) {
        if (index.getAutoGeneratedIdTimestamp() != IndexRequest.UNSET_AUTO_GENERATED_TIMESTAMP) {
            assert index.getAutoGeneratedIdTimestamp() >= 0 : "autoGeneratedIdTimestamp must be positive but was: "
                + index.getAutoGeneratedIdTimestamp();
            switch (index.origin()) {
                case PRIMARY:
                    assertPrimaryCanOptimizeAddDocument(index);
                    return true;
                case PEER_RECOVERY:
                case REPLICA:
                    assert index.version() == 1 && index.versionType() == VersionType.EXTERNAL
                        : "version: " + index.version() + " type: " + index.versionType();
                    return true;
                case LOCAL_TRANSLOG_RECOVERY:
                    assert index.isRetry();
                    return true; // allow to optimize in order to update the max safe time stamp
                default:
                    throw new IllegalArgumentException("unknown origin " + index.origin());
            }
        }
        return false;
    }

    protected boolean assertPrimaryCanOptimizeAddDocument(final Index index) {
        assert (index.version() == Versions.MATCH_ANY && index.versionType() == VersionType.INTERNAL)
                : "version: " + index.version() + " type: " + index.versionType();
        return true;
    }

    private boolean assertVersionType(final Engine.Operation operation) {
        if (operation.origin() == Operation.Origin.REPLICA ||
                operation.origin() == Operation.Origin.PEER_RECOVERY ||
                operation.origin() == Operation.Origin.LOCAL_TRANSLOG_RECOVERY) {
            // ensure that replica operation has expected version type for replication
            // ensure that versionTypeForReplicationAndRecovery is idempotent
            assert operation.versionType() == operation.versionType().versionTypeForReplicationAndRecovery()
                    : "unexpected version type in request from [" + operation.origin().name() + "] " +
                    "found [" + operation.versionType().name() + "] " +
                    "expected [" + operation.versionType().versionTypeForReplicationAndRecovery().name() + "]";
        }
        return true;
    }

    private boolean assertIncomingSequenceNumber(final Engine.Operation.Origin origin, final long seqNo) {
        if (engineConfig.getIndexSettings().getIndexVersionCreated().before(Version.V_6_0_0_alpha1) && origin == Operation.Origin.LOCAL_TRANSLOG_RECOVERY) {
            // legacy support
            assert seqNo == SequenceNumbers.UNASSIGNED_SEQ_NO : "old op recovering but it already has a seq no.;" +
                " index version: " + engineConfig.getIndexSettings().getIndexVersionCreated() + ", seqNo: " + seqNo;
        } else if (origin == Operation.Origin.PRIMARY) {
            assertPrimaryIncomingSequenceNumber(origin, seqNo);
        } else if (engineConfig.getIndexSettings().getIndexVersionCreated().onOrAfter(Version.V_6_0_0_alpha1)) {
            // sequence number should be set when operation origin is not primary
            assert seqNo >= 0 : "recovery or replica ops should have an assigned seq no.; origin: " + origin;
        }
        return true;
    }

    protected boolean assertPrimaryIncomingSequenceNumber(final Engine.Operation.Origin origin, final long seqNo) {
        // sequence number should not be set when operation origin is primary
        assert seqNo == SequenceNumbers.UNASSIGNED_SEQ_NO
                : "primary operations must never have an assigned sequence number but was [" + seqNo + "]";
        return true;
    }

    private boolean assertSequenceNumberBeforeIndexing(final Engine.Operation.Origin origin, final long seqNo) {
        if (engineConfig.getIndexSettings().getIndexVersionCreated().onOrAfter(Version.V_6_0_0_alpha1) ||
            origin == Operation.Origin.PRIMARY) {
            // sequence number should be set when operation origin is primary or when all shards are on new nodes
            assert seqNo >= 0 : "ops should have an assigned seq no.; origin: " + origin;
        }
        return true;
    }

    private long generateSeqNoForOperation(final Operation operation) {
        assert operation.origin() == Operation.Origin.PRIMARY;
        return doGenerateSeqNoForOperation(operation);
    }

    /**
     * Generate the sequence number for the specified operation.
     *
     * @param operation the operation
     * @return the sequence number
     */
<<<<<<< HEAD
    long doGenerateSeqNoForOperation(final Operation operation) {
        return seqNoService.generateSeqNo();
=======
    protected long doGenerateSeqNoForOperation(final Operation operation) {
        return localCheckpointTracker.generateSeqNo();
>>>>>>> ec0bbef5
    }

    @Override
    public IndexResult index(Index index) throws IOException {
        assert Objects.equals(index.uid().field(), uidField) : index.uid().field();
        final boolean doThrottle = index.origin().isRecovery() == false;
        try (ReleasableLock releasableLock = readLock.acquire()) {
            ensureOpen();
            assert assertIncomingSequenceNumber(index.origin(), index.seqNo());
            assert assertVersionType(index);
            try (Releasable ignored = versionMap.acquireLock(index.uid().bytes());
                Releasable indexThrottle = doThrottle ? () -> {} : throttle.acquireThrottle()) {
                lastWriteNanos = index.startTime();
                /* A NOTE ABOUT APPEND ONLY OPTIMIZATIONS:
                 * if we have an autoGeneratedID that comes into the engine we can potentially optimize
                 * and just use addDocument instead of updateDocument and skip the entire version and index lookupVersion across the board.
                 * Yet, we have to deal with multiple document delivery, for this we use a property of the document that is added
                 * to detect if it has potentially been added before. We use the documents timestamp for this since it's something
                 * that:
                 *  - doesn't change per document
                 *  - is preserved in the transaction log
                 *  - and is assigned before we start to index / replicate
                 * NOTE: it's not important for this timestamp to be consistent across nodes etc. it's just a number that is in the common
                 * case increasing and can be used in the failure case when we retry and resent documents to establish a happens before relationship.
                 * for instance:
                 *  - doc A has autoGeneratedIdTimestamp = 10, isRetry = false
                 *  - doc B has autoGeneratedIdTimestamp = 9, isRetry = false
                 *
                 *  while both docs are in in flight, we disconnect on one node, reconnect and send doc A again
                 *  - now doc A' has autoGeneratedIdTimestamp = 10, isRetry = true
                 *
                 *  if A' arrives on the shard first we update maxUnsafeAutoIdTimestamp to 10 and use update document. All subsequent
                 *  documents that arrive (A and B) will also use updateDocument since their timestamps are less than maxUnsafeAutoIdTimestamp.
                 *  While this is not strictly needed for doc B it is just much simpler to implement since it will just de-optimize some doc in the worst case.
                 *
                 *  if A arrives on the shard first we use addDocument since maxUnsafeAutoIdTimestamp is < 10. A` will then just be skipped or calls
                 *  updateDocument.
                 */
                final IndexingStrategy plan = indexingStrategyForOperation(index);

                final IndexResult indexResult;
                if (plan.earlyResultOnPreFlightError.isPresent()) {
                    indexResult = plan.earlyResultOnPreFlightError.get();
                    assert indexResult.hasFailure();
                } else if (plan.indexIntoLucene) {
                    indexResult = indexIntoLucene(index, plan);
                } else {
                    indexResult = new IndexResult(
                            plan.versionForIndexing, plan.seqNoForIndexing, plan.currentNotFoundOrDeleted);
                }
                if (index.origin() != Operation.Origin.LOCAL_TRANSLOG_RECOVERY) {
                    final Translog.Location location;
                    if (indexResult.hasFailure() == false) {
                        location = translog.add(new Translog.Index(index, indexResult));
                    } else if (indexResult.getSeqNo() != SequenceNumbers.UNASSIGNED_SEQ_NO) {
                        // if we have document failure, record it as a no-op in the translog with the generated seq_no
                        location = translog.add(new Translog.NoOp(indexResult.getSeqNo(), index.primaryTerm(), indexResult.getFailure().getMessage()));
                    } else {
                        location = null;
                    }
                    indexResult.setTranslogLocation(location);
                }
                if (indexResult.getSeqNo() != SequenceNumbers.UNASSIGNED_SEQ_NO) {
                    localCheckpointTracker.markSeqNoAsCompleted(indexResult.getSeqNo());
                }
                indexResult.setTook(System.nanoTime() - index.startTime());
                indexResult.freeze();
                return indexResult;
            }
        } catch (RuntimeException | IOException e) {
            try {
                maybeFailEngine("index", e);
            } catch (Exception inner) {
                e.addSuppressed(inner);
            }
            throw e;
        }
    }

    protected final IndexingStrategy planIndexingAsNonPrimary(Index index) throws IOException {
        assertNonPrimaryOrigin(index);
        final IndexingStrategy plan;
        if (canOptimizeAddDocument(index) && mayHaveBeenIndexedBefore(index) == false) {
            // no need to deal with out of order delivery - we never saw this one
            assert index.version() == 1L : "can optimize on replicas but incoming version is [" + index.version() + "]";
            plan = IndexingStrategy.optimizedAppendOnly(index.seqNo());
        } else {
            versionMap.enforceSafeAccess();
            // drop out of order operations
            assert index.versionType().versionTypeForReplicationAndRecovery() == index.versionType() :
                "resolving out of order delivery based on versioning but version type isn't fit for it. got [" + index.versionType() + "]";
            // unlike the primary, replicas don't really care to about creation status of documents
            // this allows to ignore the case where a document was found in the live version maps in
            // a delete state and return false for the created flag in favor of code simplicity
            final OpVsLuceneDocStatus opVsLucene;
            if (index.seqNo() == SequenceNumbers.UNASSIGNED_SEQ_NO) {
                // This can happen if the primary is still on an old node and send traffic without seq# or we recover from translog
                // created by an old version.
                assert config().getIndexSettings().getIndexVersionCreated().before(Version.V_6_0_0_alpha1) :
                    "index is newly created but op has no sequence numbers. op: " + index;
                opVsLucene = compareOpToLuceneDocBasedOnVersions(index);
        } else if (index.seqNo() <= localCheckpointTracker.getCheckpoint()){
                // the operation seq# is lower then the current local checkpoint and thus was already put into lucene
                // this can happen during recovery where older operations are sent from the translog that are already
                // part of the lucene commit (either from a peer recovery or a local translog)
                // or due to concurrent indexing & recovery. For the former it is important to skip lucene as the operation in
                // question may have been deleted in an out of order op that is not replayed.
                // See testRecoverFromStoreWithOutOfOrderDelete for an example of local recovery
                // See testRecoveryWithOutOfOrderDelete for an example of peer recovery
                opVsLucene = OpVsLuceneDocStatus.OP_STALE_OR_EQUAL;
            } else {
                opVsLucene = compareOpToLuceneDocBasedOnSeqNo(index);
            }
            if (opVsLucene == OpVsLuceneDocStatus.OP_STALE_OR_EQUAL) {
                plan = IndexingStrategy.processButSkipLucene(false, index.seqNo(), index.version());
            } else {
                plan = IndexingStrategy.processNormally(
                    opVsLucene == OpVsLuceneDocStatus.LUCENE_DOC_NOT_FOUND, index.seqNo(), index.version()
                );
            }
        }
        return plan;
    }

    protected IndexingStrategy indexingStrategyForOperation(final Index index) throws IOException {
        if (index.origin() == Operation.Origin.PRIMARY) {
            return planIndexingAsPrimary(index);
        } else {
            // non-primary mode (i.e., replica or recovery)
            return planIndexingAsNonPrimary(index);
        }
    }

    protected final IndexingStrategy planIndexingAsPrimary(Index index) throws IOException {
        assert index.origin() == Operation.Origin.PRIMARY : "planing as primary but origin isn't. got " + index.origin();
        final IndexingStrategy plan;
        // resolve an external operation into an internal one which is safe to replay
        if (canOptimizeAddDocument(index)) {
            if (mayHaveBeenIndexedBefore(index)) {
                plan = IndexingStrategy.overrideExistingAsIfNotThere(generateSeqNoForOperation(index), 1L);
                versionMap.enforceSafeAccess();
            } else {
                plan = IndexingStrategy.optimizedAppendOnly(generateSeqNoForOperation(index));
            }
        } else {
            versionMap.enforceSafeAccess();
            // resolves incoming version
            final VersionValue versionValue = resolveDocVersion(index);
            final long currentVersion;
            final boolean currentNotFoundOrDeleted;
            if (versionValue == null) {
                currentVersion = Versions.NOT_FOUND;
                currentNotFoundOrDeleted = true;
            } else {
                currentVersion = versionValue.version;
                currentNotFoundOrDeleted = versionValue.isDelete();
            }
            if (index.versionType().isVersionConflictForWrites(
                currentVersion, index.version(), currentNotFoundOrDeleted)) {
                final VersionConflictEngineException e =
                        new VersionConflictEngineException(shardId, index, currentVersion, currentNotFoundOrDeleted);
                plan = IndexingStrategy.skipDueToVersionConflict(e, currentNotFoundOrDeleted, currentVersion);
            } else {
                plan = IndexingStrategy.processNormally(currentNotFoundOrDeleted,
                    generateSeqNoForOperation(index),
                    index.versionType().updateVersion(currentVersion, index.version())
                );
            }
        }
        return plan;
    }

    private IndexResult indexIntoLucene(Index index, IndexingStrategy plan)
        throws IOException {
        assert assertSequenceNumberBeforeIndexing(index.origin(), plan.seqNoForIndexing);
        assert plan.versionForIndexing >= 0 : "version must be set. got " + plan.versionForIndexing;
        assert plan.indexIntoLucene;
        /* Update the document's sequence number and primary term; the sequence number here is derived here from either the sequence
         * number service if this is on the primary, or the existing document's sequence number if this is on the replica. The
         * primary term here has already been set, see IndexShard#prepareIndex where the Engine$Index operation is created.
         */
        index.parsedDoc().updateSeqID(plan.seqNoForIndexing, index.primaryTerm());
        index.parsedDoc().version().setLongValue(plan.versionForIndexing);
        try {
            if (plan.useLuceneUpdateDocument) {
                update(index.uid(), index.docs(), indexWriter);
            } else {
                // document does not exists, we can optimize for create, but double check if assertions are running
                assert assertDocDoesNotExist(index, canOptimizeAddDocument(index) == false);
                index(index.docs(), indexWriter);
            }
            versionMap.maybePutUnderLock(index.uid().bytes(),
                new VersionValue(plan.versionForIndexing, plan.seqNoForIndexing, index.primaryTerm()));
            return new IndexResult(plan.versionForIndexing, plan.seqNoForIndexing, plan.currentNotFoundOrDeleted);
        } catch (Exception ex) {
            if (indexWriter.getTragicException() == null) {
                /* There is no tragic event recorded so this must be a document failure.
                 *
                 * The handling inside IW doesn't guarantee that an tragic / aborting exception
                 * will be used as THE tragicEventException since if there are multiple exceptions causing an abort in IW
                 * only one wins. Yet, only the one that wins will also close the IW and in turn fail the engine such that
                 * we can potentially handle the exception before the engine is failed.
                 * Bottom line is that we can only rely on the fact that if it's a document failure then
                 * `indexWriter.getTragicException()` will be null otherwise we have to rethrow and treat it as fatal or rather
                 * non-document failure
                 *
                 * we return a `MATCH_ANY` version to indicate no document was index. The value is
                 * not used anyway
                 */
                return new IndexResult(ex, Versions.MATCH_ANY, plan.seqNoForIndexing);
            } else {
                throw ex;
            }
        }
    }

    /**
     * returns true if the indexing operation may have already be processed by this engine.
     * Note that it is OK to rarely return true even if this is not the case. However a `false`
     * return value must always be correct.
     *
     */
    private boolean mayHaveBeenIndexedBefore(Index index) {
        assert canOptimizeAddDocument(index);
        boolean mayHaveBeenIndexBefore;
        long deOptimizeTimestamp = maxUnsafeAutoIdTimestamp.get();
        if (index.isRetry()) {
            mayHaveBeenIndexBefore = true;
            do {
                deOptimizeTimestamp = maxUnsafeAutoIdTimestamp.get();
                if (deOptimizeTimestamp >= index.getAutoGeneratedIdTimestamp()) {
                    break;
                }
            } while (maxUnsafeAutoIdTimestamp.compareAndSet(deOptimizeTimestamp,
                index.getAutoGeneratedIdTimestamp()) == false);
            assert maxUnsafeAutoIdTimestamp.get() >= index.getAutoGeneratedIdTimestamp();
        } else {
            // in this case we force
            mayHaveBeenIndexBefore = deOptimizeTimestamp >= index.getAutoGeneratedIdTimestamp();
        }
        return mayHaveBeenIndexBefore;
    }

    private static void index(final List<ParseContext.Document> docs, final IndexWriter indexWriter) throws IOException {
        if (docs.size() > 1) {
            indexWriter.addDocuments(docs);
        } else {
            indexWriter.addDocument(docs.get(0));
        }
    }

    protected static final class IndexingStrategy {
        final boolean currentNotFoundOrDeleted;
        final boolean useLuceneUpdateDocument;
        final long seqNoForIndexing;
        final long versionForIndexing;
        final boolean indexIntoLucene;
        final Optional<IndexResult> earlyResultOnPreFlightError;

        private IndexingStrategy(boolean currentNotFoundOrDeleted, boolean useLuceneUpdateDocument,
                                 boolean indexIntoLucene, long seqNoForIndexing,
                                 long versionForIndexing, IndexResult earlyResultOnPreFlightError) {
            assert useLuceneUpdateDocument == false || indexIntoLucene :
                "use lucene update is set to true, but we're not indexing into lucene";
            assert (indexIntoLucene && earlyResultOnPreFlightError != null) == false :
                "can only index into lucene or have a preflight result but not both." +
                    "indexIntoLucene: " + indexIntoLucene
                    + "  earlyResultOnPreFlightError:" + earlyResultOnPreFlightError;
            this.currentNotFoundOrDeleted = currentNotFoundOrDeleted;
            this.useLuceneUpdateDocument = useLuceneUpdateDocument;
            this.seqNoForIndexing = seqNoForIndexing;
            this.versionForIndexing = versionForIndexing;
            this.indexIntoLucene = indexIntoLucene;
            this.earlyResultOnPreFlightError =
                earlyResultOnPreFlightError == null ? Optional.empty() :
                    Optional.of(earlyResultOnPreFlightError);
        }

        static IndexingStrategy optimizedAppendOnly(long seqNoForIndexing) {
            return new IndexingStrategy(true, false, true, seqNoForIndexing, 1, null);
        }

        static IndexingStrategy skipDueToVersionConflict(
                VersionConflictEngineException e, boolean currentNotFoundOrDeleted, long currentVersion) {
            final IndexResult result = new IndexResult(e, currentVersion);
            return new IndexingStrategy(
                    currentNotFoundOrDeleted, false, false, SequenceNumbers.UNASSIGNED_SEQ_NO, Versions.NOT_FOUND, result);
        }

        static IndexingStrategy processNormally(boolean currentNotFoundOrDeleted,
                                                long seqNoForIndexing, long versionForIndexing) {
            return new IndexingStrategy(currentNotFoundOrDeleted, currentNotFoundOrDeleted == false,
                true, seqNoForIndexing, versionForIndexing, null);
        }

        static IndexingStrategy overrideExistingAsIfNotThere(
            long seqNoForIndexing, long versionForIndexing) {
            return new IndexingStrategy(true, true, true, seqNoForIndexing, versionForIndexing, null);
        }

        static IndexingStrategy processButSkipLucene(boolean currentNotFoundOrDeleted,
                                                     long seqNoForIndexing, long versionForIndexing) {
            return new IndexingStrategy(currentNotFoundOrDeleted, false,
                false, seqNoForIndexing, versionForIndexing, null);
        }
    }

    /**
     * Asserts that the doc in the index operation really doesn't exist
     */
    private boolean assertDocDoesNotExist(final Index index, final boolean allowDeleted) throws IOException {
        // NOTE this uses direct access to the version map since we are in the assertion code where we maintain a secondary
        // map in the version map such that we don't need to refresh if we are unsafe;
        final VersionValue versionValue = versionMap.getVersionForAssert(index.uid().bytes());
        if (versionValue != null) {
            if (versionValue.isDelete() == false || allowDeleted == false) {
                throw new AssertionError("doc [" + index.type() + "][" + index.id() + "] exists in version map (version " + versionValue + ")");
            }
        } else {
            try (Searcher searcher = acquireSearcher("assert doc doesn't exist", SearcherScope.INTERNAL)) {
                final long docsWithId = searcher.searcher().count(new TermQuery(index.uid()));
                if (docsWithId > 0) {
                    throw new AssertionError("doc [" + index.type() + "][" + index.id() + "] exists [" + docsWithId + "] times in index");
                }
            }
        }
        return true;
    }

    private static void update(final Term uid, final List<ParseContext.Document> docs, final IndexWriter indexWriter) throws IOException {
        if (docs.size() > 1) {
            indexWriter.updateDocuments(uid, docs);
        } else {
            indexWriter.updateDocument(uid, docs.get(0));
        }
    }

    @Override
    public DeleteResult delete(Delete delete) throws IOException {
        versionMap.enforceSafeAccess();
        assert Objects.equals(delete.uid().field(), uidField) : delete.uid().field();
        assert assertVersionType(delete);
        assert assertIncomingSequenceNumber(delete.origin(), delete.seqNo());
        final DeleteResult deleteResult;
        // NOTE: we don't throttle this when merges fall behind because delete-by-id does not create new segments:
        try (ReleasableLock ignored = readLock.acquire(); Releasable ignored2 = versionMap.acquireLock(delete.uid().bytes())) {
            ensureOpen();
            lastWriteNanos = delete.startTime();
            final DeletionStrategy plan = deletionStrategyForOperation(delete);

            if (plan.earlyResultOnPreflightError.isPresent()) {
                deleteResult = plan.earlyResultOnPreflightError.get();
            } else if (plan.deleteFromLucene) {
                deleteResult = deleteInLucene(delete, plan);
            } else {
                deleteResult = new DeleteResult(
                        plan.versionOfDeletion, plan.seqNoOfDeletion, plan.currentlyDeleted == false);
            }
            if (delete.origin() != Operation.Origin.LOCAL_TRANSLOG_RECOVERY) {
                final Translog.Location location;
                if (deleteResult.hasFailure() == false) {
                    location = translog.add(new Translog.Delete(delete, deleteResult));
                } else if (deleteResult.getSeqNo() != SequenceNumbers.UNASSIGNED_SEQ_NO) {
                    location = translog.add(new Translog.NoOp(deleteResult.getSeqNo(),
                            delete.primaryTerm(), deleteResult.getFailure().getMessage()));
                } else {
                    location = null;
                }
                deleteResult.setTranslogLocation(location);
            }
            if (deleteResult.getSeqNo() != SequenceNumbers.UNASSIGNED_SEQ_NO) {
                localCheckpointTracker.markSeqNoAsCompleted(deleteResult.getSeqNo());
            }
            deleteResult.setTook(System.nanoTime() - delete.startTime());
            deleteResult.freeze();
        } catch (RuntimeException | IOException e) {
            try {
                maybeFailEngine("index", e);
            } catch (Exception inner) {
                e.addSuppressed(inner);
            }
            throw e;
        }
        maybePruneDeletedTombstones();
        return deleteResult;
    }

    protected DeletionStrategy deletionStrategyForOperation(final Delete delete) throws IOException {
        if (delete.origin() == Operation.Origin.PRIMARY) {
            return planDeletionAsPrimary(delete);
        } else {
            // non-primary mode (i.e., replica or recovery)
            return planDeletionAsNonPrimary(delete);
        }
    }

    protected final DeletionStrategy planDeletionAsNonPrimary(Delete delete) throws IOException {
        assertNonPrimaryOrigin(delete);
        // drop out of order operations
        assert delete.versionType().versionTypeForReplicationAndRecovery() == delete.versionType() :
            "resolving out of order delivery based on versioning but version type isn't fit for it. got ["
                + delete.versionType() + "]";
        // unlike the primary, replicas don't really care to about found status of documents
        // this allows to ignore the case where a document was found in the live version maps in
        // a delete state and return true for the found flag in favor of code simplicity
        final OpVsLuceneDocStatus opVsLucene;
        if (delete.seqNo() == SequenceNumbers.UNASSIGNED_SEQ_NO) {
            assert config().getIndexSettings().getIndexVersionCreated().before(Version.V_6_0_0_alpha1) :
                "index is newly created but op has no sequence numbers. op: " + delete;
            opVsLucene = compareOpToLuceneDocBasedOnVersions(delete);
        } else if (delete.seqNo() <= localCheckpointTracker.getCheckpoint()) {
            // the operation seq# is lower then the current local checkpoint and thus was already put into lucene
            // this can happen during recovery where older operations are sent from the translog that are already
            // part of the lucene commit (either from a peer recovery or a local translog)
            // or due to concurrent indexing & recovery. For the former it is important to skip lucene as the operation in
            // question may have been deleted in an out of order op that is not replayed.
            // See testRecoverFromStoreWithOutOfOrderDelete for an example of local recovery
            // See testRecoveryWithOutOfOrderDelete for an example of peer recovery
            opVsLucene = OpVsLuceneDocStatus.OP_STALE_OR_EQUAL;
        } else {
            opVsLucene = compareOpToLuceneDocBasedOnSeqNo(delete);
        }

        final DeletionStrategy plan;
        if (opVsLucene == OpVsLuceneDocStatus.OP_STALE_OR_EQUAL) {
            plan = DeletionStrategy.processButSkipLucene(false, delete.seqNo(), delete.version());
        } else {
            plan = DeletionStrategy.processNormally(
                opVsLucene == OpVsLuceneDocStatus.LUCENE_DOC_NOT_FOUND,
                delete.seqNo(), delete.version());
        }
        return plan;
    }

    protected boolean assertNonPrimaryOrigin(final Operation operation) {
        assert operation.origin() != Operation.Origin.PRIMARY : "planing as primary but got " + operation.origin();
        return true;
    }

    protected final DeletionStrategy planDeletionAsPrimary(Delete delete) throws IOException {
        assert delete.origin() == Operation.Origin.PRIMARY : "planing as primary but got " + delete.origin();
        // resolve operation from external to internal
        final VersionValue versionValue = resolveDocVersion(delete);
        assert incrementVersionLookup();
        final long currentVersion;
        final boolean currentlyDeleted;
        if (versionValue == null) {
            currentVersion = Versions.NOT_FOUND;
            currentlyDeleted = true;
        } else {
            currentVersion = versionValue.version;
            currentlyDeleted = versionValue.isDelete();
        }
        final DeletionStrategy plan;
        if (delete.versionType().isVersionConflictForWrites(currentVersion, delete.version(), currentlyDeleted)) {
            final VersionConflictEngineException e = new VersionConflictEngineException(shardId, delete, currentVersion, currentlyDeleted);
            plan = DeletionStrategy.skipDueToVersionConflict(e, currentVersion, currentlyDeleted);
        } else {
            plan = DeletionStrategy.processNormally(
                    currentlyDeleted,
                    generateSeqNoForOperation(delete),
                    delete.versionType().updateVersion(currentVersion, delete.version()));
        }
        return plan;
    }

    private DeleteResult deleteInLucene(Delete delete, DeletionStrategy plan)
        throws IOException {
        try {
            if (plan.currentlyDeleted == false) {
                // any exception that comes from this is a either an ACE or a fatal exception there
                // can't be any document failures  coming from this
                indexWriter.deleteDocuments(delete.uid());
            }
            versionMap.putUnderLock(delete.uid().bytes(),
                new DeleteVersionValue(plan.versionOfDeletion, plan.seqNoOfDeletion, delete.primaryTerm(),
                    engineConfig.getThreadPool().relativeTimeInMillis()));
            return new DeleteResult(
                plan.versionOfDeletion, plan.seqNoOfDeletion, plan.currentlyDeleted == false);
        } catch (Exception ex) {
            if (indexWriter.getTragicException() == null) {
                // there is no tragic event and such it must be a document level failure
                return new DeleteResult(
                        ex, plan.versionOfDeletion, plan.seqNoOfDeletion, plan.currentlyDeleted == false);
            } else {
                throw ex;
            }
        }
    }

    protected static final class DeletionStrategy {
        // of a rare double delete
        final boolean deleteFromLucene;
        final boolean currentlyDeleted;
        final long seqNoOfDeletion;
        final long versionOfDeletion;
        final Optional<DeleteResult> earlyResultOnPreflightError;

        private DeletionStrategy(boolean deleteFromLucene, boolean currentlyDeleted,
                                 long seqNoOfDeletion, long versionOfDeletion,
                                 DeleteResult earlyResultOnPreflightError) {
            assert (deleteFromLucene && earlyResultOnPreflightError != null) == false :
                "can only delete from lucene or have a preflight result but not both." +
                    "deleteFromLucene: " + deleteFromLucene
                    + "  earlyResultOnPreFlightError:" + earlyResultOnPreflightError;
            this.deleteFromLucene = deleteFromLucene;
            this.currentlyDeleted = currentlyDeleted;
            this.seqNoOfDeletion = seqNoOfDeletion;
            this.versionOfDeletion = versionOfDeletion;
            this.earlyResultOnPreflightError = earlyResultOnPreflightError == null ?
                Optional.empty() : Optional.of(earlyResultOnPreflightError);
        }

        static DeletionStrategy skipDueToVersionConflict(
                VersionConflictEngineException e, long currentVersion, boolean currentlyDeleted) {
            final long unassignedSeqNo = SequenceNumbers.UNASSIGNED_SEQ_NO;
            final DeleteResult deleteResult = new DeleteResult(e, currentVersion, unassignedSeqNo, currentlyDeleted == false);
            return new DeletionStrategy(false, currentlyDeleted, unassignedSeqNo, Versions.NOT_FOUND, deleteResult);
        }

        static DeletionStrategy processNormally(boolean currentlyDeleted, long seqNoOfDeletion, long versionOfDeletion) {
            return new DeletionStrategy(true, currentlyDeleted, seqNoOfDeletion, versionOfDeletion, null);

        }

        public static DeletionStrategy processButSkipLucene(boolean currentlyDeleted, long seqNoOfDeletion, long versionOfDeletion) {
            return new DeletionStrategy(false, currentlyDeleted, seqNoOfDeletion, versionOfDeletion, null);
        }
    }

    private void maybePruneDeletedTombstones() {
        // It's expensive to prune because we walk the deletes map acquiring dirtyLock for each uid so we only do it
        // every 1/4 of gcDeletesInMillis:
        if (engineConfig.isEnableGcDeletes() && engineConfig.getThreadPool().relativeTimeInMillis() - lastDeleteVersionPruneTimeMSec > getGcDeletesInMillis() * 0.25) {
            pruneDeletedTombstones();
        }
    }

    @Override
    public NoOpResult noOp(final NoOp noOp) {
        NoOpResult noOpResult;
        try (ReleasableLock ignored = readLock.acquire()) {
            noOpResult = innerNoOp(noOp);
        } catch (final Exception e) {
            noOpResult = new NoOpResult(noOp.seqNo(), e);
        }
        return noOpResult;
    }

    private NoOpResult innerNoOp(final NoOp noOp) throws IOException {
        assert readLock.isHeldByCurrentThread() || writeLock.isHeldByCurrentThread();
        assert noOp.seqNo() > SequenceNumbers.NO_OPS_PERFORMED;
        final long seqNo = noOp.seqNo();
        try {
            final NoOpResult noOpResult = new NoOpResult(noOp.seqNo());
            final Translog.Location location = translog.add(new Translog.NoOp(noOp.seqNo(), noOp.primaryTerm(), noOp.reason()));
            noOpResult.setTranslogLocation(location);
            noOpResult.setTook(System.nanoTime() - noOp.startTime());
            noOpResult.freeze();
            return noOpResult;
        } finally {
            if (seqNo != SequenceNumbers.UNASSIGNED_SEQ_NO) {
                localCheckpointTracker.markSeqNoAsCompleted(seqNo);
            }
        }
    }

    @Override
    public void refresh(String source) throws EngineException {
        refresh(source, SearcherScope.EXTERNAL);
    }

    final void refresh(String source, SearcherScope scope) throws EngineException {
        // we obtain a read lock here, since we don't want a flush to happen while we are refreshing
        // since it flushes the index as well (though, in terms of concurrency, we are allowed to do it)
        // both refresh types will result in an internal refresh but only the external will also
        // pass the new reader reference to the external reader manager.

        // this will also cause version map ram to be freed hence we always account for it.
        final long bytes = indexWriter.ramBytesUsed() + versionMap.ramBytesUsedForRefresh();
        writingBytes.addAndGet(bytes);
        try (ReleasableLock lock = readLock.acquire()) {
            ensureOpen();
            switch (scope) {
                case EXTERNAL:
                    // even though we maintain 2 managers we really do the heavy-lifting only once.
                    // the second refresh will only do the extra work we have to do for warming caches etc.
                    externalSearcherManager.maybeRefreshBlocking();
                    // the break here is intentional we never refresh both internal / external together
                    break;
                case INTERNAL:
                    internalSearcherManager.maybeRefreshBlocking();
                    break;
                default:
                    throw new IllegalArgumentException("unknown scope: " + scope);
            }
        } catch (AlreadyClosedException e) {
            failOnTragicEvent(e);
            throw e;
        } catch (Exception e) {
            try {
                failEngine("refresh failed source[" + source + "]", e);
            } catch (Exception inner) {
                e.addSuppressed(inner);
            }
            throw new RefreshFailedEngineException(shardId, e);
        }  finally {
            writingBytes.addAndGet(-bytes);
        }

        // TODO: maybe we should just put a scheduled job in threadPool?
        // We check for pruning in each delete request, but we also prune here e.g. in case a delete burst comes in and then no more deletes
        // for a long time:
        maybePruneDeletedTombstones();
        mergeScheduler.refreshConfig();
    }

    @Override
    public void writeIndexingBuffer() throws EngineException {
        // we obtain a read lock here, since we don't want a flush to happen while we are writing
        // since it flushes the index as well (though, in terms of concurrency, we are allowed to do it)
        refresh("write indexing buffer", SearcherScope.INTERNAL);
    }

    @Override
    public SyncedFlushResult syncFlush(String syncId, CommitId expectedCommitId) throws EngineException {
        // best effort attempt before we acquire locks
        ensureOpen();
        if (indexWriter.hasUncommittedChanges()) {
            logger.trace("can't sync commit [{}]. have pending changes", syncId);
            return SyncedFlushResult.PENDING_OPERATIONS;
        }
        if (expectedCommitId.idsEqual(lastCommittedSegmentInfos.getId()) == false) {
            logger.trace("can't sync commit [{}]. current commit id is not equal to expected.", syncId);
            return SyncedFlushResult.COMMIT_MISMATCH;
        }
        try (ReleasableLock lock = writeLock.acquire()) {
            ensureOpen();
            ensureCanFlush();
            // lets do a refresh to make sure we shrink the version map. This refresh will be either a no-op (just shrink the version map)
            // or we also have uncommitted changes and that causes this syncFlush to fail.
            refresh("sync_flush", SearcherScope.INTERNAL);
            if (indexWriter.hasUncommittedChanges()) {
                logger.trace("can't sync commit [{}]. have pending changes", syncId);
                return SyncedFlushResult.PENDING_OPERATIONS;
            }
            if (expectedCommitId.idsEqual(lastCommittedSegmentInfos.getId()) == false) {
                logger.trace("can't sync commit [{}]. current commit id is not equal to expected.", syncId);
                return SyncedFlushResult.COMMIT_MISMATCH;
            }
            logger.trace("starting sync commit [{}]", syncId);
            commitIndexWriter(indexWriter, translog, syncId);
            logger.debug("successfully sync committed. sync id [{}].", syncId);
            lastCommittedSegmentInfos = store.readLastCommittedSegmentsInfo();
            return SyncedFlushResult.SUCCESS;
        } catch (IOException ex) {
            maybeFailEngine("sync commit", ex);
            throw new EngineException(shardId, "failed to sync commit", ex);
        }
    }

    final boolean tryRenewSyncCommit() {
        boolean renewed = false;
        try (ReleasableLock lock = writeLock.acquire()) {
            ensureOpen();
            ensureCanFlush();
            String syncId = lastCommittedSegmentInfos.getUserData().get(SYNC_COMMIT_ID);
            if (syncId != null && translog.uncommittedOperations() == 0 && indexWriter.hasUncommittedChanges()) {
                logger.trace("start renewing sync commit [{}]", syncId);
                commitIndexWriter(indexWriter, translog, syncId);
                logger.debug("successfully sync committed. sync id [{}].", syncId);
                lastCommittedSegmentInfos = store.readLastCommittedSegmentsInfo();
                renewed = true;
            }
        } catch (IOException ex) {
            maybeFailEngine("renew sync commit", ex);
            throw new EngineException(shardId, "failed to renew sync commit", ex);
        }
        if (renewed) {
            // refresh outside of the write lock
            // we have to refresh internal searcher here to ensure we release unreferenced segments.
            refresh("renew sync commit", SearcherScope.INTERNAL);
        }
        return renewed;
    }

    @Override
    public CommitId flush() throws EngineException {
        return flush(false, false);
    }

    @Override
    public CommitId flush(boolean force, boolean waitIfOngoing) throws EngineException {
        ensureOpen();
        final byte[] newCommitId;
        /*
         * Unfortunately the lock order is important here. We have to acquire the readlock first otherwise
         * if we are flushing at the end of the recovery while holding the write lock we can deadlock if:
         *  Thread 1: flushes via API and gets the flush lock but blocks on the readlock since Thread 2 has the writeLock
         *  Thread 2: flushes at the end of the recovery holding the writeLock and blocks on the flushLock owned by Thread 1
         */
        try (ReleasableLock lock = readLock.acquire()) {
            ensureOpen();
            if (flushLock.tryLock() == false) {
                // if we can't get the lock right away we block if needed otherwise barf
                if (waitIfOngoing) {
                    logger.trace("waiting for in-flight flush to finish");
                    flushLock.lock();
                    logger.trace("acquired flush lock after blocking");
                } else {
                    return new CommitId(lastCommittedSegmentInfos.getId());
                }
            } else {
                logger.trace("acquired flush lock immediately");
            }
            try {
                if (indexWriter.hasUncommittedChanges() || force) {
                    ensureCanFlush();
                    try {
                        translog.rollGeneration();
                        logger.trace("starting commit for flush; commitTranslog=true");
                        commitIndexWriter(indexWriter, translog, null);
                        logger.trace("finished commit for flush");
                        // we need to refresh in order to clear older version values
                        refresh("version_table_flush", SearcherScope.INTERNAL);
                        translog.trimUnreferencedReaders();
                    } catch (Exception e) {
                        throw new FlushFailedEngineException(shardId, e);
                    }
                    refreshLastCommittedSegmentInfos();

                }
                newCommitId = lastCommittedSegmentInfos.getId();
            } catch (FlushFailedEngineException ex) {
                maybeFailEngine("flush", ex);
                throw ex;
            } finally {
                flushLock.unlock();
            }
        }
        // We don't have to do this here; we do it defensively to make sure that even if wall clock time is misbehaving
        // (e.g., moves backwards) we will at least still sometimes prune deleted tombstones:
        if (engineConfig.isEnableGcDeletes()) {
            pruneDeletedTombstones();
        }
        return new CommitId(newCommitId);
    }

    private void refreshLastCommittedSegmentInfos() {
    /*
     * we have to inc-ref the store here since if the engine is closed by a tragic event
     * we don't acquire the write lock and wait until we have exclusive access. This might also
     * dec the store reference which can essentially close the store and unless we can inc the reference
     * we can't use it.
     */
        store.incRef();
        try {
            // reread the last committed segment infos
            lastCommittedSegmentInfos = store.readLastCommittedSegmentsInfo();
        } catch (Exception e) {
            if (isClosed.get() == false) {
                try {
                    logger.warn("failed to read latest segment infos on flush", e);
                } catch (Exception inner) {
                    e.addSuppressed(inner);
                }
                if (Lucene.isCorruptionException(e)) {
                    throw new FlushFailedEngineException(shardId, e);
                }
            }
        } finally {
            store.decRef();
        }
    }

    @Override
    public void rollTranslogGeneration() throws EngineException {
        try (ReleasableLock ignored = readLock.acquire()) {
            ensureOpen();
            translog.rollGeneration();
            translog.trimUnreferencedReaders();
        } catch (AlreadyClosedException e) {
            failOnTragicEvent(e);
            throw e;
        } catch (Exception e) {
            try {
                failEngine("translog trimming failed", e);
            } catch (Exception inner) {
                e.addSuppressed(inner);
            }
            throw new EngineException(shardId, "failed to roll translog", e);
        }
    }

    @Override
    public void trimTranslog() throws EngineException {
        try (ReleasableLock lock = readLock.acquire()) {
            ensureOpen();
            translog.trimUnreferencedReaders();
        } catch (AlreadyClosedException e) {
            failOnTragicEvent(e);
            throw e;
        } catch (Exception e) {
            try {
                failEngine("translog trimming failed", e);
            } catch (Exception inner) {
                e.addSuppressed(inner);
            }
            throw new EngineException(shardId, "failed to trim translog", e);
        }
    }

    private void pruneDeletedTombstones() {
        long timeMSec = engineConfig.getThreadPool().relativeTimeInMillis();

        // TODO: not good that we reach into LiveVersionMap here; can we move this inside VersionMap instead?  problem is the dirtyLock...

        // we only need to prune the deletes map; the current/old version maps are cleared on refresh:
        for (Map.Entry<BytesRef, DeleteVersionValue> entry : versionMap.getAllTombstones()) {
            BytesRef uid = entry.getKey();
            try (Releasable ignored = versionMap.acquireLock(uid)) {
                // can we do it without this lock on each value? maybe batch to a set and get the lock once per set?

                // Must re-get it here, vs using entry.getValue(), in case the uid was indexed/deleted since we pulled the iterator:
                DeleteVersionValue versionValue = versionMap.getTombstoneUnderLock(uid);
                if (versionValue != null) {
                    if (timeMSec - versionValue.time > getGcDeletesInMillis()) {
                        versionMap.removeTombstoneUnderLock(uid);
                    }
                }
            }
        }

        lastDeleteVersionPruneTimeMSec = timeMSec;
    }

    // testing
    void clearDeletedTombstones() {
        versionMap.clearTombstones();
    }

    @Override
    public void forceMerge(final boolean flush, int maxNumSegments, boolean onlyExpungeDeletes,
                           final boolean upgrade, final boolean upgradeOnlyAncientSegments) throws EngineException, IOException {
        /*
         * We do NOT acquire the readlock here since we are waiting on the merges to finish
         * that's fine since the IW.rollback should stop all the threads and trigger an IOException
         * causing us to fail the forceMerge
         *
         * The way we implement upgrades is a bit hackish in the sense that we set an instance
         * variable and that this setting will thus apply to the next forced merge that will be run.
         * This is ok because (1) this is the only place we call forceMerge, (2) we have a single
         * thread for optimize, and the 'optimizeLock' guarding this code, and (3) ConcurrentMergeScheduler
         * syncs calls to findForcedMerges.
         */
        assert indexWriter.getConfig().getMergePolicy() instanceof ElasticsearchMergePolicy : "MergePolicy is " + indexWriter.getConfig().getMergePolicy().getClass().getName();
        ElasticsearchMergePolicy mp = (ElasticsearchMergePolicy) indexWriter.getConfig().getMergePolicy();
        optimizeLock.lock();
        try {
            ensureOpen();
            if (upgrade) {
                logger.info("starting segment upgrade upgradeOnlyAncientSegments={}", upgradeOnlyAncientSegments);
                mp.setUpgradeInProgress(true, upgradeOnlyAncientSegments);
            }
            store.incRef(); // increment the ref just to ensure nobody closes the store while we optimize
            try {
                if (onlyExpungeDeletes) {
                    assert upgrade == false;
                    indexWriter.forceMergeDeletes(true /* blocks and waits for merges*/);
                } else if (maxNumSegments <= 0) {
                    assert upgrade == false;
                    indexWriter.maybeMerge();
                } else {
                    indexWriter.forceMerge(maxNumSegments, true /* blocks and waits for merges*/);
                }
                if (flush) {
                    if (tryRenewSyncCommit() == false) {
                        flush(false, true);
                    }
                }
                if (upgrade) {
                    logger.info("finished segment upgrade");
                }
            } finally {
                store.decRef();
            }
        } catch (AlreadyClosedException ex) {
            /* in this case we first check if the engine is still open. If so this exception is just fine
             * and expected. We don't hold any locks while we block on forceMerge otherwise it would block
             * closing the engine as well. If we are not closed we pass it on to failOnTragicEvent which ensures
             * we are handling a tragic even exception here */
            ensureOpen();
            failOnTragicEvent(ex);
            throw ex;
        } catch (Exception e) {
            try {
                maybeFailEngine("force merge", e);
            } catch (Exception inner) {
                e.addSuppressed(inner);
            }
            throw e;
        } finally {
            try {
                mp.setUpgradeInProgress(false, false); // reset it just to make sure we reset it in a case of an error
            } finally {
                optimizeLock.unlock();
            }
        }
    }

    @Override
    public IndexCommitRef acquireIndexCommit(final boolean flushFirst) throws EngineException {
        // we have to flush outside of the readlock otherwise we might have a problem upgrading
        // the to a write lock when we fail the engine in this operation
        if (flushFirst) {
            logger.trace("start flush for snapshot");
            flush(false, true);
            logger.trace("finish flush for snapshot");
        }
        try (ReleasableLock lock = readLock.acquire()) {
            logger.trace("pulling snapshot");
            return new IndexCommitRef(snapshotDeletionPolicy);
        } catch (IOException e) {
            throw new SnapshotFailedEngineException(shardId, e);
        }
    }

    private boolean failOnTragicEvent(AlreadyClosedException ex) {
        final boolean engineFailed;
        // if we are already closed due to some tragic exception
        // we need to fail the engine. it might have already been failed before
        // but we are double-checking it's failed and closed
        if (indexWriter.isOpen() == false && indexWriter.getTragicException() != null) {
            maybeDie("tragic event in index writer", indexWriter.getTragicException());
            failEngine("already closed by tragic event on the index writer", (Exception) indexWriter.getTragicException());
            engineFailed = true;
        } else if (translog.isOpen() == false && translog.getTragicException() != null) {
            failEngine("already closed by tragic event on the translog", translog.getTragicException());
            engineFailed = true;
        } else if (failedEngine.get() == null && isClosed.get() == false) { // we are closed but the engine is not failed yet?
            // this smells like a bug - we only expect ACE if we are in a fatal case ie. either translog or IW is closed by
            // a tragic event or has closed itself. if that is not the case we are in a buggy state and raise an assertion error
            throw new AssertionError("Unexpected AlreadyClosedException", ex);
        } else {
            engineFailed = false;
        }
        return engineFailed;
    }

    @Override
    protected boolean maybeFailEngine(String source, Exception e) {
        boolean shouldFail = super.maybeFailEngine(source, e);
        if (shouldFail) {
            return true;
        }
        // Check for AlreadyClosedException -- ACE is a very special
        // exception that should only be thrown in a tragic event. we pass on the checks to failOnTragicEvent which will
        // throw and AssertionError if the tragic event condition is not met.
        if (e instanceof AlreadyClosedException) {
            return failOnTragicEvent((AlreadyClosedException)e);
        } else if (e != null &&
                ((indexWriter.isOpen() == false && indexWriter.getTragicException() == e)
                        || (translog.isOpen() == false && translog.getTragicException() == e))) {
            // this spot on - we are handling the tragic event exception here so we have to fail the engine
            // right away
            failEngine(source, e);
            return true;
        }
        return false;
    }

    @Override
    protected SegmentInfos getLastCommittedSegmentInfos() {
        return lastCommittedSegmentInfos;
    }

    @Override
    protected final void writerSegmentStats(SegmentsStats stats) {
        stats.addVersionMapMemoryInBytes(versionMap.ramBytesUsed());
        stats.addIndexWriterMemoryInBytes(indexWriter.ramBytesUsed());
        stats.updateMaxUnsafeAutoIdTimestamp(maxUnsafeAutoIdTimestamp.get());
    }

    @Override
    public long getIndexBufferRAMBytesUsed() {
        // We don't guard w/ readLock here, so we could throw AlreadyClosedException
        return indexWriter.ramBytesUsed() + versionMap.ramBytesUsedForRefresh();
    }

    @Override
    public List<Segment> segments(boolean verbose) {
        try (ReleasableLock lock = readLock.acquire()) {
            Segment[] segmentsArr = getSegmentInfo(lastCommittedSegmentInfos, verbose);

            // fill in the merges flag
            Set<OnGoingMerge> onGoingMerges = mergeScheduler.onGoingMerges();
            for (OnGoingMerge onGoingMerge : onGoingMerges) {
                for (SegmentCommitInfo segmentInfoPerCommit : onGoingMerge.getMergedSegments()) {
                    for (Segment segment : segmentsArr) {
                        if (segment.getName().equals(segmentInfoPerCommit.info.name)) {
                            segment.mergeId = onGoingMerge.getId();
                            break;
                        }
                    }
                }
            }
            return Arrays.asList(segmentsArr);
        }
    }

    /**
     * Closes the engine without acquiring the write lock. This should only be
     * called while the write lock is hold or in a disaster condition ie. if the engine
     * is failed.
     */
    @Override
    protected final void closeNoLock(String reason, CountDownLatch closedLatch) {
        if (isClosed.compareAndSet(false, true)) {
            assert rwl.isWriteLockedByCurrentThread() || failEngineLock.isHeldByCurrentThread() : "Either the write lock must be held or the engine must be currently be failing itself";
            try {
                this.versionMap.clear();
                if (internalSearcherManager != null) {
                    internalSearcherManager.removeListener(versionMap);
                }
                try {
                    IOUtils.close(externalSearcherManager, internalSearcherManager);
                } catch (Exception e) {
                    logger.warn("Failed to close SearcherManager", e);
                }
                try {
                    IOUtils.close(translog);
                } catch (Exception e) {
                    logger.warn("Failed to close translog", e);
                }
                // no need to commit in this case!, we snapshot before we close the shard, so translog and all sync'ed
                logger.trace("rollback indexWriter");
                try {
                    indexWriter.rollback();
                } catch (AlreadyClosedException ex) {
                    failOnTragicEvent(ex);
                    throw ex;
                }
                logger.trace("rollback indexWriter done");
            } catch (Exception e) {
                logger.warn("failed to rollback writer on close", e);
            } finally {
                try {
                    store.decRef();
                    logger.debug("engine closed [{}]", reason);
                } finally {
                    closedLatch.countDown();
                }
            }
        }
    }

    @Override
    protected ReferenceManager<IndexSearcher> getSearcherManager(String source, SearcherScope scope) {
        switch (scope) {
            case INTERNAL:
                return internalSearcherManager;
            case EXTERNAL:
                return externalSearcherManager;
            default:
                throw new IllegalStateException("unknown scope: " + scope);
        }
    }

    private long loadCurrentVersionFromIndex(Term uid) throws IOException {
        assert incrementIndexVersionLookup();
        try (Searcher searcher = acquireSearcher("load_version", SearcherScope.INTERNAL)) {
            return VersionsAndSeqNoResolver.loadVersion(searcher.reader(), uid);
        }
    }

    private IndexWriter createWriter(boolean create) throws IOException {
        try {
            final IndexWriterConfig iwc = getIndexWriterConfig(create);
            return createWriter(store.directory(), iwc);
        } catch (LockObtainFailedException ex) {
            logger.warn("could not lock IndexWriter", ex);
            throw ex;
        }
    }

    // pkg-private for testing
    IndexWriter createWriter(Directory directory, IndexWriterConfig iwc) throws IOException {
        return new IndexWriter(directory, iwc);
    }

    private IndexWriterConfig getIndexWriterConfig(boolean create) {
        final IndexWriterConfig iwc = new IndexWriterConfig(engineConfig.getAnalyzer());
        iwc.setCommitOnClose(false); // we by default don't commit on close
        iwc.setOpenMode(create ? IndexWriterConfig.OpenMode.CREATE : IndexWriterConfig.OpenMode.APPEND);
        iwc.setIndexDeletionPolicy(snapshotDeletionPolicy);
        // with tests.verbose, lucene sets this up: plumb to align with filesystem stream
        boolean verbose = false;
        try {
            verbose = Boolean.parseBoolean(System.getProperty("tests.verbose"));
        } catch (Exception ignore) {
        }
        iwc.setInfoStream(verbose ? InfoStream.getDefault() : new LoggerInfoStream(logger));
        iwc.setMergeScheduler(mergeScheduler);
        MergePolicy mergePolicy = config().getMergePolicy();
        // Give us the opportunity to upgrade old segments while performing
        // background merges
        mergePolicy = new ElasticsearchMergePolicy(mergePolicy);
        iwc.setMergePolicy(mergePolicy);
        iwc.setSimilarity(engineConfig.getSimilarity());
        iwc.setRAMBufferSizeMB(engineConfig.getIndexingBufferSize().getMbFrac());
        iwc.setCodec(engineConfig.getCodec());
        iwc.setUseCompoundFile(true); // always use compound on flush - reduces # of file-handles on refresh
        if (config().getIndexSort() != null) {
            iwc.setIndexSort(config().getIndexSort());
        }
        return iwc;
    }

    /** Extended SearcherFactory that warms the segments if needed when acquiring a new searcher */
    static final class SearchFactory extends EngineSearcherFactory {
        private final Engine.Warmer warmer;
        private final Logger logger;
        private final AtomicBoolean isEngineClosed;

        SearchFactory(Logger logger, AtomicBoolean isEngineClosed, EngineConfig engineConfig) {
            super(engineConfig);
            warmer = engineConfig.getWarmer();
            this.logger = logger;
            this.isEngineClosed = isEngineClosed;
        }

        @Override
        public IndexSearcher newSearcher(IndexReader reader, IndexReader previousReader) throws IOException {
            IndexSearcher searcher = super.newSearcher(reader, previousReader);
            if (reader instanceof LeafReader && isMergedSegment((LeafReader) reader)) {
                // we call newSearcher from the IndexReaderWarmer which warms segments during merging
                // in that case the reader is a LeafReader and all we need to do is to build a new Searcher
                // and return it since it does it's own warming for that particular reader.
                return searcher;
            }
            if (warmer != null) {
                try {
                    assert searcher.getIndexReader() instanceof ElasticsearchDirectoryReader : "this class needs an ElasticsearchDirectoryReader but got: " + searcher.getIndexReader().getClass();
                    warmer.warm(new Searcher("top_reader_warming", searcher));
                } catch (Exception e) {
                    if (isEngineClosed.get() == false) {
                        logger.warn("failed to prepare/warm", e);
                    }
                }
            }
            return searcher;
        }
    }

    @Override
    public void activateThrottling() {
        int count = throttleRequestCount.incrementAndGet();
        assert count >= 1 : "invalid post-increment throttleRequestCount=" + count;
        if (count == 1) {
            throttle.activate();
        }
    }

    @Override
    public void deactivateThrottling() {
        int count = throttleRequestCount.decrementAndGet();
        assert count >= 0 : "invalid post-decrement throttleRequestCount=" + count;
        if (count == 0) {
            throttle.deactivate();
        }
    }

    @Override
    public boolean isThrottled() {
        return throttle.isThrottled();
    }

    @Override
    public long getIndexThrottleTimeInMillis() {
        return throttle.getThrottleTimeInMillis();
    }

    long getGcDeletesInMillis() {
        return engineConfig.getIndexSettings().getGcDeletesInMillis();
    }

    LiveIndexWriterConfig getCurrentIndexWriterConfig() {
        return indexWriter.getConfig();
    }

    private final class EngineMergeScheduler extends ElasticsearchConcurrentMergeScheduler {
        private final AtomicInteger numMergesInFlight = new AtomicInteger(0);
        private final AtomicBoolean isThrottling = new AtomicBoolean();

        EngineMergeScheduler(ShardId shardId, IndexSettings indexSettings) {
            super(shardId, indexSettings);
        }

        @Override
        public synchronized void beforeMerge(OnGoingMerge merge) {
            int maxNumMerges = mergeScheduler.getMaxMergeCount();
            if (numMergesInFlight.incrementAndGet() > maxNumMerges) {
                if (isThrottling.getAndSet(true) == false) {
                    logger.info("now throttling indexing: numMergesInFlight={}, maxNumMerges={}", numMergesInFlight, maxNumMerges);
                    activateThrottling();
                }
            }
        }

        @Override
        public synchronized void afterMerge(OnGoingMerge merge) {
            int maxNumMerges = mergeScheduler.getMaxMergeCount();
            if (numMergesInFlight.decrementAndGet() < maxNumMerges) {
                if (isThrottling.getAndSet(false)) {
                    logger.info("stop throttling indexing: numMergesInFlight={}, maxNumMerges={}", numMergesInFlight, maxNumMerges);
                    deactivateThrottling();
                }
            }
            if (indexWriter.hasPendingMerges() == false && System.nanoTime() - lastWriteNanos >= engineConfig.getFlushMergesAfter().nanos()) {
                // NEVER do this on a merge thread since we acquire some locks blocking here and if we concurrently rollback the writer
                // we deadlock on engine#close for instance.
                engineConfig.getThreadPool().executor(ThreadPool.Names.FLUSH).execute(new AbstractRunnable() {
                    @Override
                    public void onFailure(Exception e) {
                        if (isClosed.get() == false) {
                            logger.warn("failed to flush after merge has finished");
                        }
                    }

                    @Override
                    protected void doRun() throws Exception {
                        // if we have no pending merges and we are supposed to flush once merges have finished
                        // we try to renew a sync commit which is the case when we are having a big merge after we
                        // are inactive. If that didn't work we go and do a real flush which is ok since it only doesn't work
                        // if we either have records in the translog or if we don't have a sync ID at all...
                        // maybe even more important, we flush after all merges finish and we are inactive indexing-wise to
                        // free up transient disk usage of the (presumably biggish) segments that were just merged
                        if (tryRenewSyncCommit() == false) {
                            flush();
                        }
                    }
                });

            }
        }

        @Override
        protected void handleMergeException(final Directory dir, final Throwable exc) {
            engineConfig.getThreadPool().generic().execute(new AbstractRunnable() {
                @Override
                public void onFailure(Exception e) {
                    logger.debug("merge failure action rejected", e);
                }

                @Override
                protected void doRun() throws Exception {
                    /*
                     * We do this on another thread rather than the merge thread that we are initially called on so that we have complete
                     * confidence that the call stack does not contain catch statements that would cause the error that might be thrown
                     * here from being caught and never reaching the uncaught exception handler.
                     */
                    maybeDie("fatal error while merging", exc);
                    logger.error("failed to merge", exc);
                    failEngine("merge failed", new MergePolicy.MergeException(exc, dir));
                }
            });
        }
    }

    /**
     * If the specified throwable is a fatal error, this throwable will be thrown. Callers should ensure that there are no catch statements
     * that would catch an error in the stack as the fatal error here should go uncaught and be handled by the uncaught exception handler
     * that we install during bootstrap. If the specified throwable is indeed a fatal error, the specified message will attempt to be logged
     * before throwing the fatal error. If the specified throwable is not a fatal error, this method is a no-op.
     *
     * @param maybeMessage the message to maybe log
     * @param maybeFatal the throwable that is maybe fatal
     */
    @SuppressWarnings("finally")
    private void maybeDie(final String maybeMessage, final Throwable maybeFatal) {
        if (maybeFatal instanceof Error) {
            try {
                logger.error(maybeMessage, maybeFatal);
            } finally {
                throw (Error) maybeFatal;
            }
        }
    }

    /**
     * Commits the specified index writer.
     *
     * @param writer   the index writer to commit
     * @param translog the translog
     * @param syncId   the sync flush ID ({@code null} if not committing a synced flush)
     * @throws IOException if an I/O exception occurs committing the specfied writer
     */
    protected void commitIndexWriter(final IndexWriter writer, final Translog translog, @Nullable final String syncId) throws IOException {
        final long localCheckpoint = localCheckpointTracker.getCheckpoint();
        final Translog.TranslogGeneration translogGeneration = translog.getMinGenerationForSeqNo(localCheckpoint + 1);
        final String translogFileGeneration = Long.toString(translogGeneration.translogFileGeneration);
        final String translogUUID = translogGeneration.translogUUID;
        final String localCheckpointValue = Long.toString(localCheckpoint);

        final Iterable<Map.Entry<String, String>> commitIterable = () -> {
                /*
                 * The user data captured above (e.g. local checkpoint) contains data that must be evaluated *before* Lucene flushes
                 * segments, including the local checkpoint amongst other values. The maximum sequence number is different, we never want
                 * the maximum sequence number to be less than the last sequence number to go into a Lucene commit, otherwise we run the
                 * risk of re-using a sequence number for two different documents when restoring from this commit point and subsequently
                 * writing new documents to the index. Since we only know which Lucene documents made it into the final commit after the
                 * {@link IndexWriter#commit()} call flushes all documents, we defer computation of the maximum sequence number to the time
                 * of invocation of the commit data iterator (which occurs after all documents have been flushed to Lucene).
                 */
            final Map<String, String> commitData = new HashMap<>(6);
            commitData.put(Translog.TRANSLOG_GENERATION_KEY, translogFileGeneration);
            commitData.put(Translog.TRANSLOG_UUID_KEY, translogUUID);
            commitData.put(SequenceNumbers.LOCAL_CHECKPOINT_KEY, localCheckpointValue);
            if (syncId != null) {
                commitData.put(Engine.SYNC_COMMIT_ID, syncId);
            }
            commitData.put(SequenceNumbers.MAX_SEQ_NO, Long.toString(localCheckpointTracker.getMaxSeqNo()));
            commitData.put(MAX_UNSAFE_AUTO_ID_TIMESTAMP_COMMIT_ID, Long.toString(maxUnsafeAutoIdTimestamp.get()));
            commitData.put(HISTORY_UUID_KEY, historyUUID);
            logger.trace("committing writer with commit data [{}]", commitData);
            return commitData.entrySet().iterator();
        };
        commitIndexWriter(writer, commitIterable);
    }

    private void commitIndexWriter(IndexWriter writer, Iterable<Map.Entry<String, String>> userData) throws IOException {
        try {
            ensureCanFlush();
            writer.setLiveCommitData(userData);
            writer.commit();
            // assert we don't loose key entries
            assert commitDataAsMap(writer).containsKey(Translog.TRANSLOG_UUID_KEY) : "commit misses translog uuid";
            assert commitDataAsMap(writer).containsKey(Translog.TRANSLOG_GENERATION_KEY) : "commit misses translog generation";
            assert commitDataAsMap(writer).containsKey(MAX_UNSAFE_AUTO_ID_TIMESTAMP_COMMIT_ID) ||
                config().getIndexSettings().getIndexVersionCreated().before(Version.V_5_5_0): "commit misses max unsafe timestamp";
            assert commitDataAsMap(writer).containsKey(HISTORY_UUID_KEY) : "commit misses a history uuid";
            assert commitDataAsMap(writer).containsKey(SequenceNumbers.LOCAL_CHECKPOINT_KEY) ||
                config().getIndexSettings().getIndexVersionCreated().before(Version.V_6_0_0_alpha1): "commit misses local checkpoint";
            assert commitDataAsMap(writer).containsKey(SequenceNumbers.MAX_SEQ_NO) ||
                config().getIndexSettings().getIndexVersionCreated().before(Version.V_6_0_0_alpha1) : "commit misses max seq no";

        } catch (final Exception ex) {
            try {
                failEngine("lucene commit failed", ex);
            } catch (final Exception inner) {
                ex.addSuppressed(inner);
            }
            throw ex;
        } catch (final AssertionError e) {
            /*
             * If assertions are enabled, IndexWriter throws AssertionError on commit if any files don't exist, but tests that randomly
             * throw FileNotFoundException or NoSuchFileException can also hit this.
             */
            if (ExceptionsHelper.stackTrace(e).contains("org.apache.lucene.index.IndexWriter.filesExist")) {
                final EngineException engineException = new EngineException(shardId, "failed to commit engine", e);
                try {
                    failEngine("lucene commit failed", engineException);
                } catch (final Exception inner) {
                    engineException.addSuppressed(inner);
                }
                throw engineException;
            } else {
                throw e;
            }
        }
    }

    private void ensureCanFlush() {
        // translog recover happens after the engine is fully constructed
        // if we are in this stage we have to prevent flushes from this
        // engine otherwise we might loose documents if the flush succeeds
        // and the translog recover fails we we "commit" the translog on flush.
        if (pendingTranslogRecovery.get()) {
            throw new IllegalStateException(shardId.toString() + " flushes are disabled - pending translog recovery");
        }
    }

    public void onSettingsChanged() {
        mergeScheduler.refreshConfig();
        // config().isEnableGcDeletes() or config.getGcDeletesInMillis() may have changed:
        maybePruneDeletedTombstones();
        if (engineConfig.isAutoGeneratedIDsOptimizationEnabled() == false) {
            // this is an anti-viral settings you can only opt out for the entire index
            // only if a shard starts up again due to relocation or if the index is closed
            // the setting will be re-interpreted if it's set to true
            this.maxUnsafeAutoIdTimestamp.set(Long.MAX_VALUE);
        }
        final TranslogDeletionPolicy translogDeletionPolicy = translog.getDeletionPolicy();
        final IndexSettings indexSettings = engineConfig.getIndexSettings();
        translogDeletionPolicy.setRetentionAgeInMillis(indexSettings.getTranslogRetentionAge().getMillis());
        translogDeletionPolicy.setRetentionSizeInBytes(indexSettings.getTranslogRetentionSize().getBytes());
    }

    public MergeStats getMergeStats() {
        return mergeScheduler.stats();
    }

    public final LocalCheckpointTracker getLocalCheckpointTracker() {
        return localCheckpointTracker;
    }

    /**
     * Returns the number of times a version was looked up either from the index.
     * Note this is only available if assertions are enabled
     */
    long getNumIndexVersionsLookups() { // for testing
        return numIndexVersionsLookups.count();
    }

    /**
     * Returns the number of times a version was looked up either from memory or from the index.
     * Note this is only available if assertions are enabled
     */
    long getNumVersionLookups() { // for testing
        return numVersionLookups.count();
    }

    private boolean incrementVersionLookup() { // only used by asserts
        numVersionLookups.inc();
        return true;
    }

    private boolean incrementIndexVersionLookup() {
        numIndexVersionsLookups.inc();
        return true;
    }

    int getVersionMapSize() {
        return versionMap.getAllCurrent().size();
    }

    boolean isSafeAccessRequired() {
        return versionMap.isSafeAccessRequired();
    }


    /**
     * Returns <code>true</code> iff the index writer has any deletions either buffered in memory or
     * in the index.
     */
    boolean indexWriterHasDeletions() {
        return indexWriter.hasDeletions();
    }

    @Override
    public boolean isRecovering() {
        return pendingTranslogRecovery.get();
    }

    /**
     * Gets the commit data from {@link IndexWriter} as a map.
     */
    private static Map<String, String> commitDataAsMap(final IndexWriter indexWriter) {
        Map<String, String> commitData = new HashMap<>(6);
        for (Map.Entry<String, String> entry : indexWriter.getLiveCommitData()) {
            commitData.put(entry.getKey(), entry.getValue());
        }
        return commitData;
    }
}<|MERGE_RESOLUTION|>--- conflicted
+++ resolved
@@ -332,13 +332,8 @@
     public void restoreLocalCheckpointFromTranslog() throws IOException {
         try (ReleasableLock ignored = writeLock.acquire()) {
             ensureOpen();
-<<<<<<< HEAD
-            final long localCheckpoint = seqNoService.getLocalCheckpoint();
+            final long localCheckpoint = localCheckpointTracker.getCheckpoint();
             try (Translog.Snapshot snapshot = getTranslog().newSnapshotFrom(localCheckpoint + 1)) {
-=======
-            final long localCheckpoint = localCheckpointTracker.getCheckpoint();
-            try (Translog.Snapshot snapshot = getTranslog().newSnapshotFromMinSeqNo(localCheckpoint + 1)) {
->>>>>>> ec0bbef5
                 Translog.Operation operation;
                 while ((operation = snapshot.next()) != null) {
                     if (operation.seqNo() > localCheckpoint) {
@@ -786,13 +781,8 @@
      * @param operation the operation
      * @return the sequence number
      */
-<<<<<<< HEAD
     long doGenerateSeqNoForOperation(final Operation operation) {
-        return seqNoService.generateSeqNo();
-=======
-    protected long doGenerateSeqNoForOperation(final Operation operation) {
         return localCheckpointTracker.generateSeqNo();
->>>>>>> ec0bbef5
     }
 
     @Override
