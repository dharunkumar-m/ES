/*
 * Licensed to Elasticsearch under one or more contributor
 * license agreements. See the NOTICE file distributed with
 * this work for additional information regarding copyright
 * ownership. Elasticsearch licenses this file to you under
 * the Apache License, Version 2.0 (the "License"); you may
 * not use this file except in compliance with the License.
 * You may obtain a copy of the License at
 *
 *    http://www.apache.org/licenses/LICENSE-2.0
 *
 * Unless required by applicable law or agreed to in writing,
 * software distributed under the License is distributed on an
 * "AS IS" BASIS, WITHOUT WARRANTIES OR CONDITIONS OF ANY
 * KIND, either express or implied.  See the License for the
 * specific language governing permissions and limitations
 * under the License.
 */
package org.elasticsearch.transport;

import org.apache.lucene.util.IOUtils;
import org.elasticsearch.Version;
import org.elasticsearch.action.ActionListener;
import org.elasticsearch.cluster.node.DiscoveryNode;
import org.elasticsearch.common.bytes.BytesReference;
import org.elasticsearch.common.io.stream.BytesStreamOutput;
import org.elasticsearch.common.io.stream.InputStreamStreamInput;
import org.elasticsearch.common.io.stream.NamedWriteableRegistry;
import org.elasticsearch.common.io.stream.StreamInput;
import org.elasticsearch.common.network.NetworkService;
import org.elasticsearch.common.settings.Settings;
import org.elasticsearch.common.transport.InetSocketTransportAddress;
import org.elasticsearch.common.unit.ByteSizeValue;
import org.elasticsearch.common.unit.TimeValue;
import org.elasticsearch.common.util.BigArrays;
import org.elasticsearch.common.util.CancellableThreads;
import org.elasticsearch.common.util.concurrent.AbstractRunnable;
import org.elasticsearch.common.util.concurrent.EsExecutors;
import org.elasticsearch.indices.breaker.CircuitBreakerService;
import org.elasticsearch.threadpool.ThreadPool;

import java.io.BufferedInputStream;
import java.io.BufferedOutputStream;
import java.io.Closeable;
import java.io.IOException;
import java.io.OutputStream;
import java.net.InetSocketAddress;
import java.net.ServerSocket;
import java.net.Socket;
import java.net.SocketException;
import java.net.SocketTimeoutException;
import java.util.Collections;
import java.util.HashSet;
import java.util.List;
import java.util.Map;
import java.util.Set;
import java.util.concurrent.ConcurrentHashMap;
import java.util.concurrent.CountDownLatch;
import java.util.concurrent.Executor;
import java.util.concurrent.ExecutorService;
import java.util.concurrent.Executors;
import java.util.concurrent.TimeUnit;
import java.util.concurrent.atomic.AtomicBoolean;
import java.util.function.Consumer;

/**
 * This is a socket based blocking TcpTransport implementation that is used for tests
 * that need real networking. This implementation is a test only implementation that implements
 * the networking layer in the worst possible way since it blocks and uses a thread per request model.
 */
public class MockTcpTransport extends TcpTransport<MockTcpTransport.MockChannel> {

    /**
     * A pre-built light connection profile that shares a single connection across all
     * types.
     */
    public static final ConnectionProfile LIGHT_PROFILE;

    private final Set<MockChannel> openChannels = new HashSet<>();

    static {
        ConnectionProfile.Builder builder = new ConnectionProfile.Builder();
        builder.addConnections(1,
            TransportRequestOptions.Type.BULK,
            TransportRequestOptions.Type.PING,
            TransportRequestOptions.Type.RECOVERY,
            TransportRequestOptions.Type.REG,
            TransportRequestOptions.Type.STATE);
        LIGHT_PROFILE = builder.build();
    }

    private final ExecutorService executor;
    private final Version mockVersion;

    public MockTcpTransport(Settings settings, ThreadPool threadPool, BigArrays bigArrays,
                            CircuitBreakerService circuitBreakerService, NamedWriteableRegistry namedWriteableRegistry,
                            NetworkService networkService) {
        this(settings, threadPool, bigArrays, circuitBreakerService, namedWriteableRegistry, networkService,
            Version.CURRENT);
    }

    public MockTcpTransport(Settings settings, ThreadPool threadPool, BigArrays bigArrays,
                            CircuitBreakerService circuitBreakerService, NamedWriteableRegistry namedWriteableRegistry,
                            NetworkService networkService, Version mockVersion) {
        super("mock-tcp-transport", settings, threadPool, bigArrays, circuitBreakerService, namedWriteableRegistry, networkService);
        // we have our own crazy cached threadpool this one is not bounded at all...
        // using the ES thread factory here is crucial for tests otherwise disruption tests won't block that thread
        executor = Executors.newCachedThreadPool(EsExecutors.daemonThreadFactory(settings, Transports.TEST_MOCK_TRANSPORT_THREAD_PREFIX));
        this.mockVersion = mockVersion;
    }

    @Override
    protected InetSocketAddress getLocalAddress(MockChannel mockChannel) {
        return mockChannel.localAddress;
    }

    @Override
    protected MockChannel bind(final String name, InetSocketAddress address) throws IOException {
        ServerSocket socket = new ServerSocket();
        socket.bind(address);
        socket.setReuseAddress(TCP_REUSE_ADDRESS.get(settings));
        ByteSizeValue tcpReceiveBufferSize = TCP_RECEIVE_BUFFER_SIZE.get(settings);
        if (tcpReceiveBufferSize.getBytes() > 0) {
            socket.setReceiveBufferSize(tcpReceiveBufferSize.bytesAsInt());
        }
        MockChannel serverMockChannel = new MockChannel(socket, name);
        CountDownLatch started = new CountDownLatch(1);
        executor.execute(new AbstractRunnable() {
            @Override
            public void onFailure(Exception e) {
                onException(serverMockChannel, e);
            }

            @Override
            protected void doRun() throws Exception {
                started.countDown();
                serverMockChannel.accept(executor);
            }
        });
        try {
            started.await();
        } catch (InterruptedException e) {
            Thread.currentThread().interrupt();
        }
        return serverMockChannel;
    }

    private void readMessage(MockChannel mockChannel, StreamInput input) throws IOException {
        Socket socket = mockChannel.activeChannel;
        byte[] minimalHeader = new byte[TcpHeader.MARKER_BYTES_SIZE];
        int firstByte = input.read();
        if (firstByte == -1) {
            throw new IOException("Connection reset by peer");
        }
        minimalHeader[0] = (byte) firstByte;
        minimalHeader[1] = (byte) input.read();
        int msgSize = input.readInt();
        if (msgSize == -1) {
            socket.getOutputStream().flush();
        } else {
            BytesStreamOutput output = new BytesStreamOutput();
            final byte[] buffer = new byte[msgSize];
            input.readFully(buffer);
            output.write(minimalHeader);
            output.writeInt(msgSize);
            output.write(buffer);
            final BytesReference bytes = output.bytes();
            if (TcpTransport.validateMessageHeader(bytes)) {
                InetSocketAddress remoteAddress = (InetSocketAddress) socket.getRemoteSocketAddress();
                messageReceived(bytes.slice(TcpHeader.MARKER_BYTES_SIZE + TcpHeader.MESSAGE_LENGTH_SIZE, msgSize),
                    mockChannel, mockChannel.profile, remoteAddress, msgSize);
            } else {
                // ping message - we just drop all stuff
            }
        }
    }

    @Override
<<<<<<< HEAD
    protected NodeChannels connectToChannels(DiscoveryNode node, ConnectionProfile profile,
=======
    protected NodeChannels connectToChannels(DiscoveryNode node,
                                             ConnectionProfile profile,
>>>>>>> 8bbedf5f
                                             Consumer<MockChannel> onChannelClose) throws IOException {
        final MockChannel[] mockChannels = new MockChannel[1];
        final NodeChannels nodeChannels = new NodeChannels(node, mockChannels, LIGHT_PROFILE); // we always use light here
        boolean success = false;
        final Socket socket = new Socket();
        try {
            InetSocketAddress address = ((InetSocketTransportAddress) node.getAddress()).address();
            // we just use a single connections
            configureSocket(socket);
            final TimeValue connectTimeout = profile.getConnectTimeout();
            try {
                socket.connect(address, Math.toIntExact(connectTimeout.millis()));
            } catch (SocketTimeoutException ex) {
                throw new ConnectTransportException(node, "connect_timeout[" + connectTimeout + "]", ex);
            }
            MockChannel channel = new MockChannel(socket, address, "none", onChannelClose);
            channel.loopRead(executor);
            mockChannels[0] = channel;
            success = true;
        } finally {
            if (success == false) {
                IOUtils.close(nodeChannels, socket);
            }
        }

        return nodeChannels;
    }



    private void configureSocket(Socket socket) throws SocketException {
        socket.setTcpNoDelay(TCP_NO_DELAY.get(settings));
        ByteSizeValue tcpSendBufferSize = TCP_SEND_BUFFER_SIZE.get(settings);
        if (tcpSendBufferSize.getBytes() > 0) {
            socket.setSendBufferSize(tcpSendBufferSize.bytesAsInt());
        }
        ByteSizeValue tcpReceiveBufferSize = TCP_RECEIVE_BUFFER_SIZE.get(settings);
        if (tcpReceiveBufferSize.getBytes() > 0) {
            socket.setReceiveBufferSize(tcpReceiveBufferSize.bytesAsInt());
        }
        socket.setReuseAddress(TCP_REUSE_ADDRESS.get(settings));
    }

    @Override
    protected boolean isOpen(MockChannel mockChannel) {
        return mockChannel.isOpen.get();
    }

    @Override
    protected void sendMessage(MockChannel mockChannel, BytesReference reference, ActionListener<MockChannel> listener) {
        try {
            synchronized (mockChannel) {
                final Socket socket = mockChannel.activeChannel;
                OutputStream outputStream = new BufferedOutputStream(socket.getOutputStream());
                reference.writeTo(outputStream);
                outputStream.flush();
            }
            listener.onResponse(mockChannel);
        } catch (IOException e) {
            listener.onFailure(e);
            onException(mockChannel, e);
        }
    }

    @Override
    protected void closeChannels(List<MockChannel> channel, boolean blocking) throws IOException {
        IOUtils.close(channel);
    }

    @Override
    public long serverOpen() {
        return 1;
    }

    public final class MockChannel implements Closeable {
        private final AtomicBoolean isOpen = new AtomicBoolean(true);
        private final InetSocketAddress localAddress;
        private final ServerSocket serverSocket;
        private final Set<MockChannel> workerChannels = Collections.newSetFromMap(new ConcurrentHashMap<>());
        private final Socket activeChannel;
        private final String profile;
        private final CancellableThreads cancellableThreads = new CancellableThreads();
        private final Closeable onClose;

        /**
         * Constructs a new MockChannel instance intended for handling the actual incoming / outgoing traffic.
         *
         * @param socket The client socket. Mut not be null.
         * @param localAddress Address associated with the corresponding local server socket. Must not be null.
         * @param profile The associated profile name.
         * @param onClose Callback to execute when this channel is closed.
         */
        public MockChannel(Socket socket, InetSocketAddress localAddress, String profile, Consumer<MockChannel> onClose) {
            this.localAddress = localAddress;
            this.activeChannel = socket;
            this.serverSocket = null;
            this.profile = profile;
            this.onClose = () -> onClose.accept(this);
            synchronized (openChannels) {
                openChannels.add(this);
            }
        }

        /**
         * Constructs a new MockChannel instance intended for accepting requests.
         *
         * @param serverSocket The associated server socket. Must not be null.
         * @param profile The associated profile name.
         */
        public MockChannel(ServerSocket serverSocket, String profile) {
            this.localAddress = (InetSocketAddress) serverSocket.getLocalSocketAddress();
            this.serverSocket = serverSocket;
            this.profile = profile;
            this.activeChannel = null;
            this.onClose = null;
            synchronized (openChannels) {
                openChannels.add(this);
            }
        }

        public void accept(Executor executor) throws IOException {
            while (isOpen.get()) {
                Socket incomingSocket = serverSocket.accept();
                MockChannel incomingChannel = null;
                try {
                    configureSocket(incomingSocket);
                    synchronized (this) {
                        if (isOpen.get()) {
                            incomingChannel = new MockChannel(incomingSocket, localAddress, profile, workerChannels::remove);
                            //establish a happens-before edge between closing and accepting a new connection
                            workerChannels.add(incomingChannel);

                            // this spawns a new thread immediately, so OK under lock
                            incomingChannel.loopRead(executor);
                            // the channel is properly registered and will be cleared by the close code.
                            incomingSocket = null;
                            incomingChannel = null;
                        }
                    }
                } finally {
                    // ensure we don't leak sockets and channels in the failure case. Note that we null both
                    // if there are no exceptions so this becomes a no op.
                    IOUtils.closeWhileHandlingException(incomingSocket, incomingChannel);
                }
            }
        }

        public void loopRead(Executor executor) {
            executor.execute(new AbstractRunnable() {
                @Override
                public void onFailure(Exception e) {
                    if (isOpen.get()) {
                        try {
                            onException(MockChannel.this, e);
                        } catch (Exception ex) {
                            logger.warn("failed on handling exception", ex);
                            IOUtils.closeWhileHandlingException(MockChannel.this); // pure paranoia
                        }
                    }
                }

                @Override
                protected void doRun() throws Exception {
                    StreamInput input = new InputStreamStreamInput(new BufferedInputStream(activeChannel.getInputStream()));
                    // There is a (slim) chance that we get interrupted right after a loop iteration, so check explicitly
                    while (isOpen.get() && !Thread.currentThread().isInterrupted()) {
                        cancellableThreads.executeIO(() -> readMessage(MockChannel.this, input));
                    }
                }
            });
        }

        @Override
        public synchronized void close() throws IOException {
            // establish a happens-before edge between closing and accepting a new connection
            // we have to sync this entire block to ensure that our openChannels checks work correctly.
            // The close block below will close all worker channels but if one of the worker channels runs into an exception
            // for instance due to a disconnect the handling of this exception might be executed concurrently.
            // now if we are in-turn concurrently call close we might not wait for the actual close to happen and that will, down the road
            // make the assertion trip that not all channels are closed.
            if (isOpen.compareAndSet(true, false)) {
                final boolean removedChannel;
                synchronized (openChannels) {
                    removedChannel = openChannels.remove(this);
                }
                IOUtils.close(serverSocket, activeChannel, () -> IOUtils.close(workerChannels),
                    () -> cancellableThreads.cancel("channel closed"), onClose);
                assert removedChannel: "Channel was not removed or removed twice?";
            }
        }

        @Override
        public String toString() {
            return "MockChannel{" +
                "profile='" + profile + '\'' +
                ", isOpen=" + isOpen +
                ", localAddress=" + localAddress +
                ", isServerSocket=" + (serverSocket != null) +
                '}';
        }
    }


    @Override
    protected void doStart() {
        boolean success = false;
        try {
            if (NetworkService.NETWORK_SERVER.get(settings)) {
                // loop through all profiles and start them up, special handling for default one
                for (Map.Entry<String, Settings> entry : buildProfileSettings().entrySet()) {
                    final Settings settings = Settings.builder()
                        .put(entry.getValue()).build();
                    bindServer(entry.getKey(), settings);
                }
            }
            super.doStart();
            success = true;
        } finally {
            if (success == false) {
                doStop();
            }
        }
    }

    @Override
    protected void stopInternal() {
        ThreadPool.terminate(executor, 10, TimeUnit.SECONDS);
        synchronized (openChannels) {
            assert openChannels.isEmpty() : "there are still open channels: " + openChannels;
        }
    }

    @Override
    protected Version getCurrentVersion() {
        return mockVersion;
    }
}
<|MERGE_RESOLUTION|>--- conflicted
+++ resolved
@@ -176,12 +176,8 @@
     }
 
     @Override
-<<<<<<< HEAD
-    protected NodeChannels connectToChannels(DiscoveryNode node, ConnectionProfile profile,
-=======
     protected NodeChannels connectToChannels(DiscoveryNode node,
                                              ConnectionProfile profile,
->>>>>>> 8bbedf5f
                                              Consumer<MockChannel> onChannelClose) throws IOException {
         final MockChannel[] mockChannels = new MockChannel[1];
         final NodeChannels nodeChannels = new NodeChannels(node, mockChannels, LIGHT_PROFILE); // we always use light here
