--- conflicted
+++ resolved
@@ -21,8 +21,6 @@
           # allocation will kick in, and the cluster health won't return to GREEN
           # before timing out
           index.unassigned.node_left.delayed_timeout: "100ms"
-<<<<<<< HEAD
-=======
   - do:
       bulk:
         refresh: true
@@ -78,7 +76,6 @@
             url: "http://snapshot.test"
   - match: { "acknowledged": true }
 
->>>>>>> 8bbedf5f
   - do:
       ingest.put_pipeline:
         id: "my_pipeline"
