---
"Array of objects":
  - do:
      bulk:
        refresh: true
        body:
          - index:
              _index: test_index
              _type:  test_type
              _id:    test_id
          - f1: v1
            f2: 42
          - index:
              _index: test_index
              _type:  test_type
              _id:    test_id2
          - f1: v2
            f2: 47

  - do:
      count:
        index: test_index

  - match: {count: 2}

---
"Empty _id":
  - skip:
      version: " - 5.3.0"
      reason: empty IDs were not rejected until 5.3.1
  - do:
      bulk:
        refresh: true
        body:
          - index:
              _index: test
              _type: type
              _id: ''
          - f: 1
          - index:
              _index: test
              _type: type
              _id: id
          - f: 2
          - index:
              _index: test
              _type: type
          - f: 3
  - match: { errors: true }
  - match: { items.0.index.status: 400 }
  - match: { items.0.index.error.type: illegal_argument_exception }
  - match: { items.0.index.error.reason: if _id is specified it must not be empty }
  - match: { items.1.index.created: true }
  - match: { items.2.index.created: true }

  - do:
      count:
        index: test

  - match: { count: 2 }

---
"empty action":

  - skip:
      version: " - 5.99.99"
      reason: confusing exception messaged caused by empty object fixed in 6.0.0
<<<<<<< HEAD
=======
      features: ["headers"]
>>>>>>> 8bbedf5f

  - do:
      catch: /Malformed action\/metadata line \[3\], expected FIELD_NAME but found \[END_OBJECT\]/
      headers:
        Content-Type: application/json
      bulk:
        body: |
           {"index": {"_index": "test_index", "_type": "test_type", "_id": "test_id"}}
           {"f1": "v1", "f2": 42}
           {}<|MERGE_RESOLUTION|>--- conflicted
+++ resolved
@@ -65,10 +65,7 @@
   - skip:
       version: " - 5.99.99"
       reason: confusing exception messaged caused by empty object fixed in 6.0.0
-<<<<<<< HEAD
-=======
       features: ["headers"]
->>>>>>> 8bbedf5f
 
   - do:
       catch: /Malformed action\/metadata line \[3\], expected FIELD_NAME but found \[END_OBJECT\]/
